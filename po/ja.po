# Japanese translations for zrythm package.
# Copyright (C) 2019 THE zrythm'S COPYRIGHT HOLDER
# This file is distributed under the same license as the zrythm package.
# Alexandros Theodotou <alex at zrytm dot org>, 2019.
# Weblate Admin <weblate.admin@zrythm.org>, 2019.
# Alexandros Theodotou <alextee@posteo.net>, 2019, 2020.
# Acid Chicken (硫酸鶏) <root@acid-chicken.com>, 2020.
# Alexandros Theodotou <alex@zrythm.org>, 2020, 2021.
msgid ""
msgstr ""
"Project-Id-Version: zrythm 0.2.003\n"
"Report-Msgid-Bugs-To: https://redmine.zrythm.org/projects/zrythm/issues/new\n"
<<<<<<< HEAD
"POT-Creation-Date: 2021-02-14 08:34+0000\n"
"PO-Revision-Date: 2021-01-03 23:56+0000\n"
=======
"POT-Creation-Date: 2021-02-14 03:59+0000\n"
"PO-Revision-Date: 2021-02-15 05:50+0000\n"
>>>>>>> 2b99e24b
"Last-Translator: Alexandros Theodotou <alex@zrythm.org>\n"
"Language-Team: Japanese <https://hosted.weblate.org/projects/zrythm/zrythm/"
"ja/>\n"
"Language: ja\n"
"MIME-Version: 1.0\n"
"Content-Type: text/plain; charset=UTF-8\n"
"Content-Transfer-Encoding: 8bit\n"
"Plural-Forms: nplurals=1; plural=0;\n"
"X-Generator: Weblate 4.5-dev\n"

#. TRANSLATORS: Dummy backend
#: inc/plugins/plugin_descriptor.h:154 inc/audio/engine.h:220
#: inc/audio/engine.h:287
msgid "Dummy"
msgstr "ダミー"

#: inc/gui/backend/arranger_object.h:88
#: src/gui/widgets/channel_send_selector.c:236
#: src/gui/widgets/plugin_properties_expander.c:89
#: src/gui/widgets/plugin_properties_expander.c:91
#: src/gui/widgets/route_target_selector.c:56
#: src/gui/widgets/route_target_selector_popover.c:153
msgid "None"
msgstr "なし"

#: inc/gui/backend/arranger_object.h:90
#: resources/ui/chord_selector_window.ui:701
msgid "All"
msgstr "全部"

#: inc/gui/backend/arranger_object.h:92 src/gui/widgets/event_viewer.c:107
#: resources/ui/inspector_master.ui:31 resources/ui/inspector_ap.ui:31
#: resources/ui/inspector_midi.ui:31
msgid "Region"
msgstr "リージョン"

#: inc/gui/backend/arranger_object.h:94
msgid "Midi Note"
msgstr "MIDIノート"

#: inc/gui/backend/arranger_object.h:96
msgid "Chord Object"
msgstr "コードオブジェクト"

#: inc/gui/backend/arranger_object.h:98
msgid "Scale Object"
msgstr "スケールオブジェクト"

#: inc/gui/backend/arranger_object.h:100 inc/audio/track.h:167
#: src/gui/widgets/event_viewer.c:110
msgid "Marker"
msgstr "マーカー"

#: inc/gui/backend/arranger_object.h:102
msgid "Automation Point"
msgstr "オートメーションポイント"

#: inc/gui/backend/arranger_object.h:104 src/gui/widgets/event_viewer.c:549
#: resources/ui/midi_editor_space.ui:134 resources/ui/chord_editor_space.ui:153
msgid "Velocity"
msgstr "ベロシティ"

#: inc/utils/ui.h:77
msgid "High"
msgstr "高"

#: inc/utils/ui.h:78
msgid "Normal"
msgstr "普通"

#: inc/utils/ui.h:79
msgid "Low"
msgstr "低"

#: inc/utils/gtk.h:50
msgid "Cu_t"
msgstr "切り取り (_T)"

#: inc/utils/gtk.h:54
msgid "_Copy"
msgstr "コピー (_C)"

#: inc/utils/gtk.h:58
msgid "_Paste"
msgstr "貼り付け (_P)"

#: inc/utils/gtk.h:62
msgid "_Delete"
msgstr "削除 (_D)"

#: inc/utils/gtk.h:66
msgid "Cle_ar Selection"
msgstr "選択をクリア (_A)"

#: inc/utils/gtk.h:71
msgid "Select A_ll"
msgstr "すべてを選択 (_A)"

#: inc/utils/gtk.h:76 src/gui/widgets/home_toolbar.c:212
msgid "Duplicate"
msgstr "複製"

#: inc/utils/gtk.h:80 src/gui/widgets/track.c:1200
#: resources/ui/fader_buttons.ui:99
msgid "Mute"
msgstr "無音"

#: inc/utils/gtk.h:84 src/gui/widgets/track.c:1196
msgid "Unmute"
msgstr "ミュートを解除"

#: inc/audio/audio_function.h:54 resources/ui/editor_toolbar.ui:202
msgid "Invert"
msgstr "転化"

#: inc/audio/audio_function.h:55 resources/ui/editor_toolbar.ui:208
#, fuzzy
msgid "Normalize"
msgstr "普通"

#: inc/audio/audio_function.h:56 resources/ui/editor_toolbar.ui:214
msgid "Reverse"
msgstr "反転"

#: inc/audio/audio_function.h:57
msgid "Invalid"
msgstr "不正"

#: inc/audio/track.h:163 src/gui/widgets/track_properties_expander.c:133
#: src/gui/widgets/route_target_selector_popover.c:187
msgid "Instrument"
msgstr "音源"

#: inc/audio/track.h:164 src/gui/widgets/bot_bar.c:502 src/audio/region.c:427
#: build/data/org.zrythm.Zrythm.gschema.xml:675
msgid "Audio"
msgstr "オーディオ"

#: inc/audio/track.h:165 src/project.c:770
#: src/gui/widgets/route_target_selector_popover.c:164
msgid "Master"
msgstr "マスター"

#: inc/audio/track.h:166 src/gui/widgets/event_viewer.c:119
#: src/gui/widgets/event_viewer.c:590 src/audio/region.c:433
msgid "Chord"
msgstr "コード（和音）"

#: inc/audio/track.h:168 src/gui/widgets/automatable_selector_popover.c:348
#: src/audio/tempo_track.c:91
msgid "Tempo"
msgstr "テンポ"

#: inc/audio/track.h:169
msgid "Modulator"
msgstr "モジュレータ"

#: inc/audio/track.h:170
msgid "Audio FX"
msgstr "オーディオFX"

#: inc/audio/track.h:171
msgid "Audio Group"
msgstr "オーディオグループ"

#: inc/audio/track.h:172 src/audio/region.c:424
msgid "MIDI"
msgstr "MIDI"

#: inc/audio/track.h:173
msgid "MIDI FX"
msgstr "MIDI FX"

#: inc/audio/track.h:174
msgid "MIDI Group"
msgstr "MIDI グループ"

#: inc/audio/curve.h:91 src/audio/curve.c:39
#, c-format
msgid "Exponent"
msgstr "指数"

#: inc/audio/curve.h:93 src/audio/curve.c:42
#, c-format
msgid "Superellipse"
msgstr "超楕円"

#: inc/audio/curve.h:95 src/gui/widgets/timeline_arranger.c:1232
#: src/audio/curve.c:45
#, c-format
msgid "Vital"
msgstr "Vital"

#: inc/audio/curve.h:97 src/audio/curve.c:48
#, c-format
msgid "Pulse"
msgstr "パルス"

#: inc/audio/engine.h:130
msgid "1,024"
msgstr "1,024"

#: inc/audio/engine.h:131
msgid "2,048"
msgstr "2,048"

#: inc/audio/engine.h:132
msgid "4,096"
msgstr "4,096"

#: inc/audio/engine.h:159
msgid "22,050"
msgstr "22,050"

#: inc/audio/engine.h:160
msgid "32,000"
msgstr "32,000"

#: inc/audio/engine.h:161
msgid "44,100"
msgstr "44,100"

#: inc/audio/engine.h:162
msgid "48,000"
msgstr "48,000"

#: inc/audio/engine.h:163
msgid "88,200"
msgstr "88,200"

#: inc/audio/engine.h:164
msgid "96,000"
msgstr "96,000"

#: inc/audio/engine.h:165
msgid "192,000"
msgstr "192,000"

#: inc/audio/engine.h:221
msgid "Dummy (libsoundio)"
msgstr "ダミー (libsoundio)"

#: inc/audio/engine.h:288
msgid "ALSA Sequencer (not working)"
msgstr "ALSA シーケンサー (動作しません)"

#: inc/audio/engine.h:289
msgid "ALSA Sequencer (rtmidi)"
msgstr "ALSAシーケンサー (rtmidi)"

#: inc/audio/midi_function.h:56 resources/ui/editor_toolbar.ui:128
msgid "Crescendo"
msgstr "クレッシェンド"

#: inc/audio/midi_function.h:57 resources/ui/editor_toolbar.ui:134
msgid "Flam"
msgstr "フラム"

#: inc/audio/midi_function.h:58 inc/audio/automation_function.h:50
msgid "Flip H"
msgstr "水平方向に反転"

#: inc/audio/midi_function.h:59 inc/audio/automation_function.h:51
msgid "Flip V"
msgstr "垂直方向に反転"

#: inc/audio/midi_function.h:60 resources/ui/editor_toolbar.ui:155
msgid "Legato"
msgstr "レガート"

#: inc/audio/midi_function.h:61 resources/ui/editor_toolbar.ui:161
msgid "Portato"
msgstr "ポルタート"

#: inc/audio/midi_function.h:62 resources/ui/editor_toolbar.ui:167
msgid "Staccato"
msgstr "スタッカート"

#: inc/audio/midi_function.h:63 resources/ui/editor_toolbar.ui:173
msgid "Strum"
msgstr "ストラム"

#: inc/audio/region.h:83 src/gui/widgets/track.c:1876
msgid "Inherit"
msgstr "継承"

#: inc/audio/region.h:85 src/gui/widgets/bot_bar.c:517
#: src/audio/automation_track.c:101
msgid "Off"
msgstr "無効"

#: inc/audio/region.h:87 src/gui/widgets/bot_bar.c:517
#: src/gui/widgets/port_connections_tree.c:263
#: src/gui/widgets/cc_bindings_tree.c:252 src/audio/automation_track.c:95
msgid "On"
msgstr "有効"

#. TRANSLATORS: decibels
#: inc/audio/pan.h:52
msgid "0dB"
msgstr "0dB"

#: inc/audio/pan.h:53
msgid "-3dB"
msgstr "-3dB"

#: inc/audio/pan.h:54
msgid "-6dB"
msgstr "-6dB"

#. TRANSLATORS: Pan algorithm
#: inc/audio/pan.h:76 src/gui/widgets/timeline_arranger.c:1229
#: src/utils/ui.c:846
msgid "Linear"
msgstr "直線"

#: inc/audio/pan.h:77 src/utils/ui.c:847
msgid "Square Root"
msgstr "平方根"

#: inc/audio/pan.h:78
msgid "Sine"
msgstr "正弦"

#: src/project.c:143
#, c-format
msgid "Failed to open file: %s"
msgstr "ファイルを開けませんでした：%s"

#: src/project.c:187
msgid "Project not compressed by zstd"
msgstr "プロジェクトは zstd で圧縮されていません"

#: src/project.c:200
#, c-format
msgid "Failed to decompress project file: %s"
msgstr "プロジェクト・ファイルの解凍に失敗しました：%s"

#: src/project.c:918
#, c-format
msgid ""
"Newer backup found:\n"
"  %s.\n"
"Use the newer backup?"
msgstr ""
"新しいバックアップが見つかりました:\n"
"  %s.\n"
"新しいバックアップを使用しますか?"

#: src/project.c:923
msgid "Backup found"
msgstr "バックアップが見つかりました"

#: src/project.c:981
#, c-format
msgid "Unable to read file: %s"
msgstr "ファイル読み込みに失敗しました：%s"

#: src/project.c:1033
#, c-format
msgid ""
"This project was created with a different version of %s (%s). It may not "
"work correctly."
msgstr ""
"このプロジェクトは、%s (%s) の異なるバージョンで作成されました。正しく動作し"
"ない可能性があります。"

#: src/project.c:1048
msgid "Failed to load project. Please check the logs for more information."
msgstr ""
"プロジェクトの読み込みに失敗しました。詳細については、ログを確認してくださ"
"い。"

#: src/project.c:1235
msgid "Failed to load project. Will create a new one instead."
msgstr ""
"プロジェクトの読み込みに失敗しました。代わりに新しいプロジェクトを作成しま"
"す。"

#: src/project.c:1582
msgid "Backup saved."
msgstr "バックアップが保存されました。"

#: src/project.c:1592
msgid "Project saved."
msgstr "プロジェクトが保存されました。"

#: src/main.c:96
msgid "Error - Backtrace:\n"
msgstr "エラー - バックトレース:\n"

#: src/main.c:100
#, c-format
msgid "Error: %s - Backtrace:\n"
msgstr "エラー: %s - バックトレース:\n"

#: src/main.c:114
#, c-format
msgid "%s has crashed. "
msgstr "%s がクラッシュしました。 "

#: src/main.c:161
#, c-format
msgid "File %s not found."
msgstr "%sが見つかりません。"

#: src/main.c:181
#, fuzzy
msgid "An output file was not specified. Please pass one with `--output=FILE`."
msgstr ""
"出力ファイルが指定されていません。`--output [ファイル]` で 1 つを指定してくだ"
"さい。"

#: src/main.c:240
#, c-format
msgid "Project failed to decompress: %s\n"
msgstr "プロジェクトの解凍に失敗しました: %s\n"

#: src/main.c:259
#, fuzzy
msgid "Unknown operation"
msgstr "オプションを認知できませんでした\n"

#: src/main.c:309
#, c-format
msgid "libguile is required for this option\n"
msgstr ""

#: src/main.c:329
#, fuzzy
msgid "Print version information"
msgstr "ライセンス情報"

#: src/main.c:334
msgid "Convert ZPJ-FILE to YAML"
msgstr ""

#: src/main.c:339
msgid "Convert YAML-PROJECT-FILE to the .zpj format"
msgstr ""

#: src/main.c:344
msgid "Generate a project from SCRIPT-FILE"
msgstr ""

#: src/main.c:348
msgid "Print output in user-friendly way"
msgstr ""

#: src/main.c:352
msgid "Print current settings"
msgstr ""

#: src/main.c:356
#, fuzzy
msgid "Reset to factory settings"
msgstr "初期設定にリセットされました\n"

#: src/main.c:359
#, fuzzy
msgid "Override the audio backend to use"
msgstr "使用するオーディオバックエンド。"

#: src/main.c:363
#, fuzzy
msgid "Override the MIDI backend to use"
msgstr "使用するMIDIバックエンド。"

#: src/main.c:367
msgid "Shorthand for --midi-backend=none --audio-backend=none"
msgstr ""

#: src/main.c:390
#, c-format
msgid "[PROJECT-FILE] - Run %s"
msgstr ""

#: src/main.c:400
#, c-format
<<<<<<< HEAD
msgid ""
"Examples:\n"
"  --zpj-to-yaml a.zpj > b.yaml        Convert a a.zpj to YAML and save to b."
"yaml\n"
"  --gen-project a.scm -o myproject    Generate myproject from a.scm\n"
"  -p --pretty                         Pretty-print current settings\n"
"\n"
"Please report issues to %s\n"
msgstr ""
=======
msgid "libguile is required for this option\n"
msgstr "このオプションには libguile が必要です。\n"
>>>>>>> 2b99e24b

#: src/main.c:442
#, fuzzy, c-format
msgid ""
"%s-%s Copyright (C) 2018-2021 The Zrythm contributors\n"
"\n"
"%s comes with ABSOLUTELY NO WARRANTY!\n"
"\n"
"This is free software, and you are welcome to redistribute it\n"
"under certain conditions. See the file `COPYING' for details.\n"
"\n"
"Write comments and bugs to %s\n"
"Support this project at https://liberapay.com/Zrythm\n"
"\n"
msgstr ""
"%s-%s Copyright (C) 2018-2020 Alexandros Theodotou\n"
"\n"
"%sは一切の保証を伴いません！\n"
"\n"
"これはフリーソフトウェアで、一定の条件の下で再頒布できます。\n"
"詳細は `COPYING' をご覧ください。\n"
"\n"
"コメントやバグは %s\n"
"プロジェクトの支援は https://liberapay.com/Zrythm\n"

#: src/zrythm_app.c:218
msgid "Setting up main window"
msgstr "メイン ウィンドウを設定中"

#: src/zrythm_app.c:263
msgid "Loading project"
msgstr "プロジェクトを読み込み中"

#: src/zrythm_app.c:276
#, c-format
msgid "No project has been selected. %s will now close."
msgstr "プロジェクトが選択されていません。%s が閉じます。"

#: src/zrythm_app.c:299
msgid "Initializing settings"
msgstr "設定を初期化中"

#: src/zrythm_app.c:307
#, c-format
msgid "Initializing %s directories"
msgstr "%sディレクトリを初期化中"

#: src/zrythm_app.c:317
msgid "Initializing logging system"
msgstr "ログシステムを初期化中"

#: src/zrythm_app.c:327
msgid "Initializing caches"
msgstr "キャッシュを初期化中"

#: src/zrythm_app.c:331
msgid "Initializing file manager"
msgstr "ファイルマネージャを初期化中"

#: src/zrythm_app.c:338
msgid "Scanning plugins"
msgstr "プラグインをスキャン中"

#: src/zrythm_app.c:499
msgid "License Information"
msgstr "ライセンス情報"

#: src/zrythm_app.c:527
msgid "Waiting for project"
msgstr "プロジェクトを待機中"

#: src/plugins/carla_native_plugin.c:588 src/plugins/lv2_plugin.c:2870
msgid "Default bank"
msgstr "デフォルトバンク"

#: src/plugins/carla_native_plugin.c:593 src/plugins/lv2_plugin.c:2875
msgid "Init"
msgstr "Init"

#: src/plugins/carla_native_plugin.c:1049
msgid "Audio in"
msgstr "オーディオ入力"

#: src/plugins/carla_native_plugin.c:1059
msgid "Audio out"
msgstr "オーディオ出力"

#: src/plugins/carla_native_plugin.c:1069
msgid "MIDI in"
msgstr "MIDI入力"

#: src/plugins/carla_native_plugin.c:1079
msgid "MIDI out"
msgstr "MIDI出力"

#: src/plugins/plugin_manager.c:363
msgid "Error loading LV2 bundle dir: "
msgstr "LV2バンドルディレクトリの読み込みエラー： "

#: src/plugins/plugin_manager.c:1055
#, c-format
msgid "Scanned %s plugin: %s"
msgstr "%sプラグインをスキャン: %s"

#. TRANSLATORS: first argument
#. * is plugin protocol, 2nd
#. * argument is path
#: src/plugins/plugin_manager.c:1069
#, fuzzy, c-format
msgid "Skipped %1$s plugin at %2$s"
msgstr "%sのLV2プラグインをスキップしました"

#: src/plugins/plugin_manager.c:1199
msgid "Scanned LV2 plugin"
msgstr "LV2プラグインをスキャンしました"

#: src/plugins/plugin_manager.c:1210
#, c-format
msgid "Skipped LV2 plugin at %s"
msgstr "%sのLV2プラグインをスキップしました"

#: src/plugins/plugin_manager.c:1295
msgid "Scanned AU plugin"
msgstr "AUプラグインをスキャンしました"

#: src/plugins/plugin_manager.c:1302
#, c-format
msgid "Skipped AU plugin at %u"
msgstr "%uのAUプラグインをスキップしました"

#: src/plugins/plugin.c:139
#, c-format
msgid "Instantiation failed for plugin '%s'. Disabling..."
msgstr "プラグイン '%s'のインスタンス化に失敗しました。無効にしています..."

#: src/plugins/plugin.c:187
msgid "[Zrythm] Enabled"
msgstr "[Zrythm]有効"

#: src/plugins/plugin.c:210
msgid "[Zrythm] Gain"
msgstr "[Zrythm]ゲイン"

#: src/plugins/plugin.c:1752
#, c-format
msgid ""
"%s <%s> has a deprecated UI type:\n"
"  %s\n"
"If the UI does not load, please try instantiating the plugin in full-bridged "
"mode, and report this to the author:\n"
"  %s <%s>"
msgstr ""
"%s <%s>には、非推奨のUIタイプがあります。\n"
"  %s\n"
"UIが読み込まれない場合は、プラグインをフルブリッジモードでインスタンス化してみて、作者に報告してください。\n"
"  %s <%s>"

#: src/plugins/plugin_gtk.c:81 src/plugins/lv2/lv2_gtk.c:106
msgid "Save State"
msgstr "状態を保存"

#: src/plugins/plugin_gtk.c:84 src/plugins/lv2/lv2_gtk.c:109
#: src/plugins/lv2/lv2_gtk.c:358
#: src/gui/widgets/dialogs/track_icon_chooser_dialog.c:163
#: src/utils/dialogs.c:42 src/utils/dialogs.c:72 src/actions/actions.c:782
#: resources/ui/string_entry_dialog.ui:47
#: resources/ui/export_midi_file_dialog.ui:54
#: resources/ui/port_selector_popover.ui:240 resources/ui/quantize_dialog.ui:38
msgid "_Cancel"
msgstr "取り消し(_C)"

#: src/plugins/plugin_gtk.c:85 src/plugins/lv2/lv2_gtk.c:110
#: src/actions/actions.c:784
msgid "_Save"
msgstr "保存(_S)"

#: src/plugins/lv2_plugin.c:2032
#, c-format
msgid "Failed to find plugin with URI: %s"
msgstr "URI %s を持つプラグインの検索に失敗しました。"

#: src/plugins/lv2_plugin.c:2079
#, c-format
msgid ""
"%s <%s> contains a reference to %s, which may cause issues.\n"
"If the plugin does not load, please try instantiating the plugin in full-"
"bridged mode, and report this to the plugin distributor and/or author:\n"
"%s <%s>"
msgstr ""
"%s <%s> には %s への参照が含まれており、問題が発生する可能性があります。\n"
"プラグインがロードされない場合は、プラグインをフルブリッジモードでインスタンス化してみて、プラグインの配布元および/または作者に報告してください。\n"
"%s <%s>"

#: src/plugins/lv2_plugin.c:2912
msgid "Unnamed bank"
msgstr "無名バンク"

#: src/plugins/lv2/lv2_gtk.c:257
msgid "URI (Optional):"
msgstr "URI（任意）："

#: src/plugins/lv2/lv2_gtk.c:261
msgid "_Prefix plugin name"
msgstr "_プレフィックスプラグイン名"

#: src/plugins/lv2/lv2_gtk.c:353
msgid "Delete Preset?"
msgstr "プリセットを削除しますか？"

#: src/plugins/lv2/lv2_gtk.c:359 src/utils/dialogs.c:70
#: resources/ui/string_entry_dialog.ui:61
#: resources/ui/port_selector_popover.ui:254
msgid "_OK"
msgstr "_OK"

#: src/plugins/lv2/lv2_gtk.c:587
msgid "Unknown widget type for value"
msgstr "値が不明なウィジェットタイプ"

#: src/plugins/lv2/lv2_gtk.c:613
msgid "Unknown widget type for value\n"
msgstr "値が不明なウィジェットタイプ\n"

#: src/plugins/lv2/lv2_gtk.c:1299
msgid "Close"
msgstr "閉じる"

#: src/gui/widgets/fader_controls_grid.c:97
msgid "Peak"
msgstr "ピーク"

#: src/gui/widgets/port_connections_popover.c:72
msgid "INPUTS"
msgstr "入力"

#: src/gui/widgets/port_connections_popover.c:98
msgid "OUTPUTS"
msgstr "出力"

#: src/gui/widgets/port_connections_popover.c:202
#: src/gui/widgets/plugin_browser.c:773 src/gui/widgets/track.c:1242
msgid "Add"
msgstr "追加"

#: src/gui/widgets/inspector_port.c:195 src/gui/widgets/modulator_inner.c:218
#: src/gui/widgets/plugin_browser.c:871 src/gui/widgets/balance_control.c:357
#: src/gui/widgets/modulator_macro.c:215 src/gui/widgets/fader.c:372
#: resources/ui/first_run_assistant.ui:134
msgid "Reset"
msgstr "リセット"

#: src/gui/widgets/inspector_port.c:204 src/gui/widgets/modulator_inner.c:226
#: src/gui/widgets/balance_control.c:366 src/gui/widgets/modulator_macro.c:223
#: src/gui/widgets/fader.c:381 resources/ui/bind_cc_dialog.ui:27
msgid "Bind MIDI CC"
msgstr "MIDI CC をバインドする"

#: src/gui/widgets/inspector_port.c:214 src/gui/widgets/midi_arranger.c:520
#: src/gui/widgets/modulator_inner.c:234 src/gui/widgets/modulator_macro.c:231
msgid "View info"
msgstr "詳細を見る"

#: src/gui/widgets/inspector_port.c:399
msgid "Incoming signals"
msgstr "信号入力"

#: src/gui/widgets/inspector_port.c:400
msgid "Outgoing signals"
msgstr "信号出力"

#: src/gui/widgets/inspector_port.c:412
msgid "Current val"
msgstr "現値"

#: src/gui/widgets/inspector_port.c:414 src/gui/widgets/cc_bindings_tree.c:306
msgid "Min"
msgstr "最小値"

#: src/gui/widgets/inspector_port.c:415 src/gui/widgets/cc_bindings_tree.c:316
msgid "Max"
msgstr "最大値"

#: src/gui/widgets/inspector_port.c:542
msgid "Expose port to JACK"
msgstr "JACKへのポートの公開"

#: src/gui/widgets/log_viewer.c:127
msgid "Log Viewer"
msgstr "ログ ビューア"

#: src/gui/widgets/track_properties_expander.c:110
#: src/gui/widgets/track_visibility_tree.c:162
msgid "Track Name"
msgstr "トラック名"

#: src/gui/widgets/track_properties_expander.c:122
msgid "Direct Out"
msgstr "ダイレクトアウト"

#: src/gui/widgets/track_properties_expander.c:147
msgid "Track Properties"
msgstr "トラックの属性"

#: src/gui/widgets/track_input_expander.c:294
msgid "All MIDI Inputs"
msgstr "すべてのMIDI入力"

#: src/gui/widgets/track_input_expander.c:298
msgid "All Audio Inputs"
msgstr "すべてのオーディオ入力"

#: src/gui/widgets/track_input_expander.c:345
#: src/gui/widgets/modulator_macro.c:69
msgid "No inputs"
msgstr "入力なし"

#: src/gui/widgets/track_input_expander.c:348
msgid "MIDI inputs for recording"
msgstr "録音用のMIDI入力"

#: src/gui/widgets/track_input_expander.c:356
msgid "No left input"
msgstr "左入力なし"

#: src/gui/widgets/track_input_expander.c:357
msgid "No right input"
msgstr "右入力なし"

#: src/gui/widgets/track_input_expander.c:360
#, c-format
msgid "Audio input (%s) for recording"
msgstr "録音用のオーディオ入力(%s)"

#. TRANSLATORS: Left and Right
#: src/gui/widgets/track_input_expander.c:362
msgid "L"
msgstr "左"

#: src/gui/widgets/track_input_expander.c:362
#: resources/ui/automation_track.ui:100
msgid "R"
msgstr "R"

#: src/gui/widgets/track_input_expander.c:440
msgid "All Channels"
msgstr "すべてのチャンネル"

#: src/gui/widgets/track_input_expander.c:449
#, c-format
msgid "Channel %s"
msgstr "チャンネル%s"

#: src/gui/widgets/track_input_expander.c:464
msgid "No channel"
msgstr "チャンネルなし"

#: src/gui/widgets/track_input_expander.c:504
msgid "MIDI channel to filter to"
msgstr "フィルターするMIDIチャンネル"

#: src/gui/widgets/track_input_expander.c:704
msgid "Mono"
msgstr "モノ"

#: src/gui/widgets/track_input_expander.c:736
msgid "Gain"
msgstr "ゲイン"

#: src/gui/widgets/track_input_expander.c:749
msgid "Inputs"
msgstr "入力"

#: src/gui/widgets/first_run_assistant.c:139
msgid "Backend combination not supported"
msgstr "このバックエンドの組み合わせはサポートされていません"

#: src/gui/widgets/first_run_assistant.c:145
msgid "The selected backends are operational"
msgstr "選択したバックエンドが正しく動作されています"

#: src/gui/widgets/first_run_assistant.c:185
msgid "JACK MIDI can only be used with JACK audio"
msgstr "JACK MIDIは、JACKオーディオとのみで使用できます"

#: src/gui/widgets/project_assistant.c:266
#: src/gui/widgets/plugin_properties_expander.c:134
#: src/gui/widgets/event_viewer.c:442 resources/ui/create_project_dialog.ui:96
#: resources/ui/arranger_object_info_dialog.ui:72
#: resources/ui/port_info_dialog.ui:72
msgid "Name"
msgstr "名称"

#: src/gui/widgets/project_assistant.c:276
#: resources/ui/first_run_assistant.ui:148
msgid "Path"
msgstr "パス"

#: src/gui/widgets/project_assistant.c:286
msgid "Last Modified"
msgstr "最新更新日"

#: src/gui/widgets/project_assistant.c:529
msgid "Blank project"
msgstr "空白のプロジェクト"

#: src/gui/widgets/project_assistant.c:677
msgid "Project Assistant"
msgstr "プロジェクトアシスタント"

#: src/gui/widgets/left_dock_edge.c:179
msgid "Track inspector"
msgstr "トラックインスペクター"

#: src/gui/widgets/left_dock_edge.c:206
msgid "Plugin inspector"
msgstr "プラグインインスペクター"

#: src/gui/widgets/left_dock_edge.c:228
#: resources/ui/chord_selector_window.ui:683
msgid "Visibility"
msgstr "ビジビリティ"

#: src/gui/widgets/plugin_strip_expander.c:152
msgid "Inserts"
msgstr "インサート"

#: src/gui/widgets/port_selector_popover.c:56
msgid "No port selected"
msgstr "ポートが選択されていません"

#: src/gui/widgets/port_selector_popover.c:91
msgid "These ports cannot be connected"
msgstr "これらのポートは接続できません"

#: src/gui/widgets/port_selector_popover.c:371
msgid "Track Ports"
msgstr "トラックポート"

#: src/gui/widgets/channel_send_selector.c:483
#: resources/ui/bind_cc_dialog.ui:58 resources/ui/create_project_dialog.ui:24
#: resources/ui/export_progress_dialog.ui:39 resources/ui/preferences.ui:44
msgid "OK"
msgstr "OK"

#: src/gui/widgets/editor_selection_info.c:58
msgid "start position"
msgstr "開始位置"

#: src/gui/widgets/editor_selection_info.c:85
#: src/gui/widgets/timeline_selection_info.c:430
msgid "No object selected"
msgstr "オブジェクトが選択されていません"

#: src/gui/widgets/digital_meter.c:403
msgid "normal"
msgstr "普通音符"

#: src/gui/widgets/digital_meter.c:406
msgid "dotted"
msgstr "付点音符"

#: src/gui/widgets/digital_meter.c:409
msgid "triplet"
msgstr "３連音符"

#: src/gui/widgets/digital_meter.c:1163
msgid "Tempo/BPM"
msgstr "テンポ/BPM"

#: src/gui/widgets/digital_meter.c:1177 src/gui/widgets/event_viewer.c:601
#: src/gui/widgets/event_viewer.c:631 resources/ui/inspector_master.ui:79
#: resources/ui/inspector_ap.ui:79 resources/ui/inspector_midi.ui:79
msgid "Position"
msgstr "位置"

#: src/gui/widgets/digital_meter.c:1207
msgid "Time Signature - Beats per bar / Beat unit"
msgstr "拍子 - 小節あたりの拍数/拍単位"

#: src/gui/widgets/drag_dest_box.c:390
msgid "Add _MIDI Track"
msgstr "MIDIトラックを追加 (_M)"

#: src/gui/widgets/drag_dest_box.c:398
msgid "Add Audio Track"
msgstr "オーディオトラックを追加"

#: src/gui/widgets/drag_dest_box.c:424
msgid "Add FX Track"
msgstr "FXトラックを追加"

#: src/gui/widgets/drag_dest_box.c:452
msgid "Add Group Track"
msgstr "グループトラックの追加"

#: src/gui/widgets/instrument_track.c:219
#: src/gui/widgets/transport_controls.c:252 src/gui/widgets/midi_track.c:190
#: resources/ui/fader_buttons.ui:57
msgid "Record"
msgstr "録音"

#: src/gui/widgets/instrument_track.c:253 src/gui/widgets/midi_track.c:218
msgid "Show automation lanes"
msgstr "オートメーションレーンを表示"

#: src/gui/widgets/instrument_track.c:259 src/gui/widgets/audio_track.c:205
#: src/gui/widgets/midi_track.c:224
msgid "Show track lanes"
msgstr "トラック レーンの表示"

#: src/gui/widgets/instrument_track.c:265 src/gui/widgets/midi_track.c:230
msgid "Lock track"
msgstr "トラックをロック"

#: src/gui/widgets/instrument_track.c:271
msgid "Freeze track"
msgstr "トラックをフリーズ"

#: src/gui/widgets/control_room.c:41
msgid "Monitor out"
msgstr "モニター出力"

#: src/gui/widgets/control_room.c:57
msgid "Listen dim level"
msgstr "Listenの薄暗いレベル"

#: src/gui/widgets/control_room.c:60
msgid "The level to set other channels to when Listen is enabled on a channel"
msgstr ""
"あるチャンネルでListenが有効になっているときに他のチャンネルに設定するレベル"

#: src/gui/widgets/channel_slot.c:183
msgid "No instrument"
msgstr "音源無し"

#: src/gui/widgets/channel_slot.c:188
#, c-format
msgid "Slot #%d"
msgstr "スロット#%d"

#: src/gui/widgets/channel_slot.c:340
#, c-format
msgid "Plugin %s cannot be added to this slot"
msgstr "プラグイン%sをこのスロットに配置できません"

#: src/gui/widgets/channel_slot.c:696
msgid "Bypass"
msgstr "バイパス"

#: src/gui/widgets/channel_slot.c:709
msgid "Inspect"
msgstr "詳細"

#: src/gui/widgets/channel_slot.c:1043
msgid "empty slot"
msgstr "空のスロット"

#: src/gui/widgets/arranger.c:2239 resources/ui/string_entry_dialog.ui:94
msgid "Marker name"
msgstr "目印の名称"

#: src/gui/widgets/arranger.c:4066
#, c-format
msgid "%s name"
msgstr "%s名前"

#: src/gui/widgets/piano_roll_keys.c:147
msgid "both"
msgstr "両方"

#: src/gui/widgets/piano_roll_keys.c:163
msgid "scale"
msgstr "音階"

#: src/gui/widgets/piano_roll_keys.c:179
msgid "chord"
msgstr "和音"

#: src/gui/widgets/plugin_browser.c:437
msgid "Add to project"
msgstr "プロジェクトに追加"

#: src/gui/widgets/plugin_browser.c:443
msgid "Add to project (carla)"
msgstr "プロジェクトに追加（carla）"

#: src/gui/widgets/plugin_browser.c:453
msgid "Add to project (bridged UI)"
msgstr "プロジェクトに追加（UIをブリッジ）"

#: src/gui/widgets/plugin_browser.c:460
msgid "Add to project (bridged full)"
msgstr "プロジェクトに追加（完全にブリッジ）"

#: src/gui/widgets/plugin_browser.c:469
#, fuzzy
msgid "Add to collection"
msgstr "プロジェクトに追加"

#: src/gui/widgets/plugin_browser.c:518
msgid "Remove from collection"
msgstr "コレクションから削除"

#: src/gui/widgets/plugin_browser.c:635 src/gui/widgets/plugin_browser.c:672
#, fuzzy
msgid "Collection name"
msgstr "コレクション"

#: src/gui/widgets/plugin_browser.c:706
#, c-format
msgid ""
"This collection contains %d plugins. Are you sure you want to remove it?"
msgstr "このコレクションには%dプラグインが含まれています。本当に削除しますか？"

#: src/gui/widgets/plugin_browser.c:747
#, fuzzy
msgid "Rename"
msgstr "region_name"

#: src/gui/widgets/plugin_browser.c:758
#: src/gui/widgets/port_connections_tree.c:182
#: src/gui/widgets/home_toolbar.c:214 src/gui/widgets/cc_bindings_tree.c:175
#: resources/ui/modulator_inner.ui:45
msgid "Delete"
msgstr "削除"

#: src/gui/widgets/plugin_browser.c:1965 resources/ui/panel_file_browser.ui:63
#: resources/ui/file_browser.ui:63
msgid "Collection"
msgstr "コレクション"

#: src/gui/widgets/plugin_browser.c:1975
msgid "Category"
msgstr "カテゴリー"

#: src/gui/widgets/plugin_browser.c:1985
msgid "Protocol"
msgstr "プロトコル"

#: src/gui/widgets/bot_bar.c:54 src/gui/widgets/ruler_marker.c:169
msgid "Playhead"
msgstr "再生ヘッド"

#: src/gui/widgets/bot_bar.c:56
msgid "Playhead [Jack Timebase Master]"
msgstr "プレイヘッド [JACKタイムベースマスター]"

#: src/gui/widgets/bot_bar.c:58
msgid "Playhead [Jack Client]"
msgstr "プレイヘッド [JACKクライアント]"

#: src/gui/widgets/bot_bar.c:159 src/gui/widgets/ruler.c:1536
msgid "BBT display"
msgstr "ＢＢＴ表示"

#: src/gui/widgets/bot_bar.c:179 src/gui/widgets/ruler.c:1555
msgid "Time display"
msgstr "時間表示"

#: src/gui/widgets/bot_bar.c:209
msgid "Become JACK Transport master"
msgstr "JACKトランスポートマスターになる"

#: src/gui/widgets/bot_bar.c:227
msgid "Sync to JACK Transport"
msgstr "JACKトランスポートに同期する"

#: src/gui/widgets/bot_bar.c:249
msgid "Unlink JACK Transport"
msgstr "JACKトランスポートのリンク解除"

#: src/gui/widgets/bot_bar.c:307
msgid "playhead"
msgstr "再生ヘッド"

#: src/gui/widgets/bot_bar.c:342
msgid "JACK Transport client"
msgstr "JACKトランスポートクライアント"

#: src/gui/widgets/bot_bar.c:362
msgid "JACK Timebase master"
msgstr "JACKタイムベースマスター"

#: src/gui/widgets/bot_bar.c:419
msgid "This feature is not available at the moment"
msgstr "この機能は現在利用できません"

#: src/gui/widgets/bot_bar.c:514
msgid "Status"
msgstr "ステータス"

#. TRANSLATORS: buffer size, please keep the
#. * translation short
#: src/gui/widgets/bot_bar.c:521
msgid "Buf sz"
msgstr "帯域幅"

#. TRANSLATORS: sample rate
#: src/gui/widgets/bot_bar.c:527
msgid "Rate"
msgstr "SR"

#: src/gui/widgets/bot_bar.c:534 src/gui/widgets/dialogs/export_dialog.c:1304
msgid "Disable"
msgstr "無効にする"

#: src/gui/widgets/bot_bar.c:534 src/gui/widgets/dialogs/export_dialog.c:1294
msgid "Enable"
msgstr "有効にする"

#: src/gui/widgets/bot_bar.c:565
msgid "Metronome"
msgstr "メトロノーム"

#: src/gui/widgets/bot_bar.c:565
msgid "Volume"
msgstr "音量"

#: src/gui/widgets/bot_bar.c:649
msgid "bpm"
msgstr "bpm"

#: src/gui/widgets/bot_bar.c:653
msgid "time sig."
msgstr "拍子記号"

#: src/gui/widgets/timeline_selection_info.c:265 src/audio/marker_track.c:65
#: resources/ui/quantize_dialog.ui:143
msgid "start"
msgstr "開始"

#: src/gui/widgets/timeline_selection_info.c:275 src/audio/marker_track.c:72
#: resources/ui/quantize_dialog.ui:156
msgid "end"
msgstr "終わり"

#: src/gui/widgets/timeline_selection_info.c:285
msgid "clip start (rel.)"
msgstr "クリップ開始（相対的）"

#: src/gui/widgets/timeline_selection_info.c:295
msgid "loop start (rel.)"
msgstr "ループ開始（相対的）"

#: src/gui/widgets/timeline_selection_info.c:305
msgid "loop end (rel.)"
msgstr "ループの終わり（相対的）"

#: src/gui/widgets/timeline_selection_info.c:333
#: src/gui/widgets/timeline_selection_info.c:357
#: src/gui/widgets/timeline_selection_info.c:380
#: src/gui/widgets/timeline_selection_info.c:405
msgid "position"
msgstr "位置"

#: src/gui/widgets/transport_controls.c:197
msgid "Punch in/out"
msgstr "パンチイン/アウト"

#: src/gui/widgets/transport_controls.c:200
msgid "Start on MIDI input"
msgstr "MIDI 入力時に開始"

#: src/gui/widgets/transport_controls.c:203
msgid "Options"
msgstr "設定"

#: src/gui/widgets/transport_controls.c:208
msgid "Overwrite events"
msgstr "イベントを上書きする"

#: src/gui/widgets/transport_controls.c:211
msgid "Merge events"
msgstr "イベントを結合する"

#: src/gui/widgets/transport_controls.c:214
msgid "Create takes"
msgstr "テイクを作成する"

#: src/gui/widgets/transport_controls.c:217
msgid "Create takes (mute previous)"
msgstr "テイクを作成する (前のテイクをミュート)"

#: src/gui/widgets/transport_controls.c:220
#: build/data/org.zrythm.Zrythm.gschema.xml:533
msgid "Recording mode"
msgstr "録音モード"

#: src/gui/widgets/transport_controls.c:253
msgid "Record options"
msgstr "録音設定"

#: src/gui/widgets/timeline_arranger.c:511
msgid "Custom Marker"
msgstr "カスタムマーカー"

#: src/gui/widgets/timeline_arranger.c:1203
msgid "Fade preset"
msgstr "フェードプリセット"

#: src/gui/widgets/timeline_arranger.c:1230
msgid "Exponential"
msgstr "指数"

#: src/gui/widgets/timeline_arranger.c:1231
msgid "Elliptic"
msgstr "楕円"

#: src/gui/widgets/timeline_arranger.c:1296
msgid "Musical Mode"
msgstr "ミュージカルモード"

#: src/gui/widgets/timeline_arranger.c:1428
msgid "Export as MIDI file"
msgstr "MIDIファイルとしてエクスポート"

#: src/gui/widgets/timeline_arranger.c:1463 src/gui/widgets/track.c:1751
msgid "Quick bounce"
msgstr "クイックバウンス"

#: src/gui/widgets/timeline_arranger.c:1474 src/gui/widgets/track.c:1763
msgid "Bounce..."
msgstr "バウンス..."

#: src/gui/widgets/automation_arranger.c:261
#: build/data/org.zrythm.Zrythm.gschema.xml:693
msgid "Curve algorithm"
msgstr "カーブのアルゴリズム"

#: src/gui/widgets/header.c:101
#, c-format
msgid "About %s"
msgstr "%sについて"

#: src/gui/widgets/header.c:106
msgid "About Zrythm"
msgstr "Zrythmについて"

#: src/gui/widgets/header.c:107 src/gui/widgets/preferences.c:885
#: resources/gtk/menus.ui:40 resources/gtk/help-overlay.ui:39
#: resources/ui/preferences.ui:27
msgid "Preferences"
msgstr "設定"

#: src/gui/widgets/header.c:108
msgid "Log viewer"
msgstr "ログビューア"

#: src/gui/widgets/header.c:110
msgid "Scripting interface"
msgstr "スクリプトインタフェース"

#: src/gui/widgets/help_toolbar.c:39
msgid "Chat (Matrix)"
msgstr "チャット (Matrix)"

#: src/gui/widgets/help_toolbar.c:40
msgid "Manual"
msgstr "マニュアル"

#: src/gui/widgets/help_toolbar.c:41 resources/gtk/help-overlay.ui:46
msgid "Keyboard Shortcuts"
msgstr "ショートカットキー"

#: src/gui/widgets/help_toolbar.c:42
msgid "Donate"
msgstr "寄付する"

#: src/gui/widgets/help_toolbar.c:43
msgid "Report a Bug"
msgstr "バグを報告する"

#: src/gui/widgets/port_connections_tree.c:276
msgid "Source"
msgstr "送信元"

#: src/gui/widgets/port_connections_tree.c:294
#: src/gui/widgets/cc_bindings_tree.c:293
msgid "Destination"
msgstr "送信先"

#: src/gui/widgets/port_connections_tree.c:312
msgid "Multiplier"
msgstr "乗数"

#: src/gui/widgets/home_toolbar.c:103 src/gui/widgets/home_toolbar.c:243
msgid "Redo"
msgstr "やり直し"

#: src/gui/widgets/home_toolbar.c:103 src/gui/widgets/home_toolbar.c:239
#: build/data/org.zrythm.Zrythm.gschema.xml:703
msgid "Undo"
msgstr "元に戻す"

#: src/gui/widgets/home_toolbar.c:206
msgid "Cut"
msgstr "切り取り"

#: src/gui/widgets/home_toolbar.c:208
msgid "Copy"
msgstr "コピー"

#: src/gui/widgets/home_toolbar.c:210
msgid "Paste"
msgstr "貼り付け"

#: src/gui/widgets/home_toolbar.c:216
msgid "Clear Selection"
msgstr "選択をクリア"

#: src/gui/widgets/home_toolbar.c:218
msgid "Select All"
msgstr "すべてを選択"

#: src/gui/widgets/home_toolbar.c:220
msgid "Loop Selection"
msgstr "ループ選択"

#: src/gui/widgets/home_toolbar.c:240
#, fuzzy
msgid "Undo..."
msgstr "元に戻す"

#: src/gui/widgets/home_toolbar.c:244
#, fuzzy
msgid "Redo..."
msgstr "やり直し"

#: src/gui/widgets/right_dock_edge.c:98
msgid "Plugin Browser"
msgstr "プラグインブラウザ"

#: src/gui/widgets/right_dock_edge.c:126
#: src/gui/widgets/file_browser_window.c:38
msgid "File Browser"
msgstr "ファイル ブラウザ"

#: src/gui/widgets/right_dock_edge.c:153
msgid "Control Room"
msgstr "コントロールルーム"

#: src/gui/widgets/right_dock_edge.c:180
msgid "Show file browser"
msgstr "ファイルブラウザを表示"

#: src/gui/widgets/plugin_properties_expander.c:121
msgid "Plugin Properties"
msgstr "プラグインの属性"

#: src/gui/widgets/plugin_properties_expander.c:150
#: src/gui/widgets/event_viewer.c:453 resources/ui/chord_selector_window.ui:239
#: resources/ui/arranger_object_info_dialog.ui:114
#: resources/ui/port_info_dialog.ui:153 resources/ui/panel_file_browser.ui:84
#: resources/ui/file_browser.ui:84
msgid "Type"
msgstr "種類"

#: src/gui/widgets/plugin_properties_expander.c:166
msgid "Banks"
msgstr "バンク"

#: src/gui/widgets/plugin_properties_expander.c:182
msgid "Presets"
msgstr "プリセット"

#: src/gui/widgets/route_target_selector.c:87
msgid "Cannot be routed"
msgstr "ルーティングできません"

#: src/gui/widgets/route_target_selector.c:94
msgid "Routed to engine"
msgstr "エンジンにルーティング中"

#: src/gui/widgets/route_target_selector.c:101
msgid "Select channel to route signal to"
msgstr "信号をルーティングするチャンネルを選択"

#: src/gui/widgets/route_target_selector.c:179
msgid "Stereo Out"
msgstr "ステレオ出力"

#: src/gui/widgets/fader_controls_expander.c:58 src/gui/widgets/fader.c:468
msgid "Fader"
msgstr "フェーダー"

#: src/gui/widgets/automatable_selector_popover.c:108
msgid "No control selected"
msgstr "コントロールが選択されていません"

#: src/gui/widgets/automatable_selector_popover.c:359
msgid "Macros"
msgstr "マクロ"

#: src/gui/widgets/automatable_selector_popover.c:383
#, fuzzy
msgid "Channel"
msgstr "チャンネル%s"

#: src/gui/widgets/automatable_selector_popover.c:394
#, c-format
msgid "[Instrument] %s"
msgstr "【音源】%s"

#: src/gui/widgets/automatable_selector_popover.c:414
#, c-format
msgid "[MIDI FX %d] %s"
msgstr "【MIDI FX %d】%s"

#: src/gui/widgets/automatable_selector_popover.c:431
#, c-format
msgid "[Insert %d] %s"
msgstr "【インサート%d】%s"

#: src/gui/widgets/automatable_selector_popover.c:452
#, c-format
msgid "[Modulator %d] %s"
msgstr "[モジュレータ%d]%s"

#: src/gui/widgets/snap_grid.c:60
#, c-format
msgid "%s - Last object"
msgstr "%s - 最後のオブジェクト"

#: src/gui/widgets/snap_grid.c:120
msgid "Snap/Grid options"
msgstr "スナップ/グリッド設定"

#: src/gui/widgets/preferences.c:467 resources/ui/first_run_assistant.ui:124
msgid "Select a folder"
msgstr "フォルダ選択"

#: src/gui/widgets/preferences.c:468
msgid "Select a file"
msgstr "ファイルを選択"

#: src/gui/widgets/preferences.c:864
#, c-format
msgid "Some changes will only take effect after you restart %s"
msgstr "一部の変更は%sの再起動後にのみ有効になります"

#: src/gui/widgets/scripting_window.c:73
msgid "Scripting Interface"
msgstr "スクリプティングインタフェース"

#: src/gui/widgets/scripting_window.c:110
msgid ""
";;; This is an example GNU Guile script using modules provided by Zrythm\n"
";;; See https://www.gnu.org/software/guile/ for more info about GNU Guile\n"
";;; See https://manual.zrythm.org/en/scripting/intro.html for a list of\n"
";;; modules provided by Zrythm\n"
msgstr ""
";;;これは、Zrythmが提供するモジュールを使用したGNUGuileスクリプトの例です。\n"
";;; GNU Guileの詳細については、https://www.gnu.org/software/guile/を参照して"
"ください。\n"
";;; Zrythmが提供するモジュールについては、https://manual.zrythm.org/ja/"
"scripting/intro.htmlを参照してください。\n"

#: src/gui/widgets/scripting_window.c:118
msgid "    ;; loop through all tracks and print them\n"
msgstr "    ;;すべてのトラックをループして出力します\n"

#: src/gui/widgets/active_hardware_mb.c:50
#: src/gui/widgets/active_hardware_mb.c:142
msgid "Select..."
msgstr "選択…"

#: src/gui/widgets/active_hardware_mb.c:145
msgid "Click to enable inputs"
msgstr "クリックして入力を有効にする"

#: src/gui/widgets/port_connection_row.c:107
msgid "Enable/disable connection"
msgstr "接続を有効/無効にする"

#: src/gui/widgets/port_connection_row.c:148
msgid "Delete connection"
msgstr "接続を削除"

#: src/gui/widgets/live_waveform.c:286
msgid "Live waveform indicator"
msgstr "生波形表示"

#: src/gui/widgets/clip_editor_inner.c:304
msgid "Select a region..."
msgstr "リージョンを選択してください…"

#: src/gui/widgets/channel_sends_expander.c:63
#: src/gui/widgets/ports_expander.c:381
msgid "Sends"
msgstr "センド"

#: src/gui/widgets/event_viewer.c:113 resources/ui/scale_selector_window.ui:240
#: resources/ui/inspector_chord.ui:43
msgid "Scale"
msgstr "スケール"

#: src/gui/widgets/event_viewer.c:116
msgid "MIDI note"
msgstr "MIDIノート"

#: src/gui/widgets/event_viewer.c:122
msgid "Automation point"
msgstr "オートメーションポイント"

#: src/gui/widgets/event_viewer.c:464 src/gui/widgets/event_viewer.c:560
msgid "Start"
msgstr "開始"

#: src/gui/widgets/event_viewer.c:475
msgid "Clip start"
msgstr "クリップ開始"

#: src/gui/widgets/event_viewer.c:486
msgid "Loop start"
msgstr "ループ開始"

#: src/gui/widgets/event_viewer.c:497
msgid "Loop end"
msgstr "ループ終了"

#: src/gui/widgets/event_viewer.c:508 src/gui/widgets/event_viewer.c:571
msgid "End"
msgstr "終わり"

#: src/gui/widgets/event_viewer.c:527
msgid "Note"
msgstr "注:"

#: src/gui/widgets/event_viewer.c:538
msgid "Pitch"
msgstr "ピッチ"

#: src/gui/widgets/event_viewer.c:620
msgid "Index"
msgstr "インデックス"

#: src/gui/widgets/event_viewer.c:642
msgid "Value"
msgstr "値"

#: src/gui/widgets/event_viewer.c:653
msgid "Curviness"
msgstr "曲線"

#: src/gui/widgets/cc_bindings_tree.c:266
msgid "Device"
msgstr "デバイス"

#: src/gui/widgets/cc_bindings_tree.c:277
msgid "Note/Control"
msgstr "ノート/コントロール"

#: src/gui/widgets/ports_expander.c:172 src/gui/widgets/ports_expander.c:374
msgid "Controls"
msgstr "コントロール"

#: src/gui/widgets/ports_expander.c:175
msgid "Control Outs"
msgstr "出力コントロール"

#: src/gui/widgets/ports_expander.c:178
msgid "Audio Ins"
msgstr "入力音響"

#: src/gui/widgets/ports_expander.c:181
msgid "Audio Outs"
msgstr "出力音響"

#: src/gui/widgets/ports_expander.c:184
msgid "MIDI Ins"
msgstr "MIDI入力"

#: src/gui/widgets/ports_expander.c:187
msgid "MIDI Outs"
msgstr "MIDI出力"

#: src/gui/widgets/ports_expander.c:190
msgid "CV Ins"
msgstr "CV入力"

#: src/gui/widgets/ports_expander.c:193
msgid "CV Outs"
msgstr "CV出力"

#: src/gui/widgets/ports_expander.c:388
msgid "Stereo In"
msgstr "ステレオ入力"

#: src/gui/widgets/ports_expander.c:395
msgid "MIDI In"
msgstr "MIDI入力"

#: src/gui/widgets/ports_expander.c:403
msgid "MIDI Out"
msgstr "MIDI出力"

#: src/gui/widgets/route_target_selector_popover.c:172
msgid "Group"
msgstr "グループ"

#: src/gui/widgets/route_target_selector_popover.c:243
#: src/gui/widgets/route_target_selector_popover.c:442
msgid "No output selected"
msgstr "出力が選択されていません"

#: src/gui/widgets/route_target_selector_popover.c:261
#, c-format
msgid "Routing to %s"
msgstr "%sへルーティング中"

#: src/gui/widgets/project_toolbar.c:39
msgid "New Project"
msgstr "新規プロジェクト"

#: src/gui/widgets/project_toolbar.c:40
msgid "Save"
msgstr "保存"

#: src/gui/widgets/project_toolbar.c:41
msgid "Save As"
msgstr "名前を付けて保存"

#: src/gui/widgets/project_toolbar.c:42 src/utils/dialogs.c:39
msgid "Open Project"
msgstr "プロジェクトを開く"

#: src/gui/widgets/project_toolbar.c:43
msgid "Export As"
msgstr "名前を付けてエクスポート"

#: src/gui/widgets/project_toolbar.c:44
msgid "Export Graph"
msgstr "ルーティング図の書き出し"

#: src/gui/widgets/view_toolbar.c:39
msgid "Toggle Status Bar"
msgstr "ステータスバーの表示を切り替える"

#: src/gui/widgets/view_toolbar.c:40
msgid "Zoom In"
msgstr "ズーム イン"

#: src/gui/widgets/view_toolbar.c:41
msgid "Zoom Out"
msgstr "ズームアウト"

#: src/gui/widgets/view_toolbar.c:42
msgid "Original Size"
msgstr "オリジナル サイズ"

#: src/gui/widgets/view_toolbar.c:43
msgid "Best Fit"
msgstr "ベストフィット"

#: src/gui/widgets/view_toolbar.c:44
msgid "Fullscreen"
msgstr "全画面表示"

#: src/gui/widgets/view_toolbar.c:45
msgid "Toggle Left Panel"
msgstr "左側パネルの表示を切り替える"

#: src/gui/widgets/view_toolbar.c:46
msgid "Toggle Bottom Panel"
msgstr "下部パネルの表示を切り替える"

#: src/gui/widgets/view_toolbar.c:47
msgid "Toggle Top Panel"
msgstr "上部パネルの表示を切り替える"

#: src/gui/widgets/view_toolbar.c:49
msgid "Toggle Right Panel"
msgstr "右側パネルの表示を切り替える"

#: src/gui/widgets/editor_toolbar.c:84 src/gui/widgets/editor_toolbar.c:120
#: src/gui/widgets/editor_toolbar.c:146
#, c-format
msgid "Apply %s"
msgstr "%sを適用"

#: src/gui/widgets/editor_toolbar.c:88 src/gui/widgets/editor_toolbar.c:124
#: src/gui/widgets/editor_toolbar.c:150
#, c-format
msgid "Apply %s with previous settings"
msgstr "以前の設定で %s を適用する"

#: src/gui/widgets/editor_toolbar.c:198
msgid "No Highlight"
msgstr "ハイライトなし"

#: src/gui/widgets/editor_toolbar.c:205
msgid "Highlight Chord"
msgstr "和音をハイライト"

#: src/gui/widgets/editor_toolbar.c:212
msgid "Highlight Scale"
msgstr "音階をハイライト"

#: src/gui/widgets/editor_toolbar.c:219
msgid "Highlight Both"
msgstr "両方をハイライト"

#: src/gui/widgets/editor_toolbar.c:287
msgid "Select function"
msgstr "関数を選択"

#: src/gui/widgets/inspector_track.c:158
msgid "Comment"
msgstr "コメント"

#: src/gui/widgets/track_visibility_tree.c:142
msgid "Visible"
msgstr "表示状態"

#: src/gui/widgets/track.c:607 src/audio/track_lane.c:72
#, c-format
msgid "Lane %d"
msgstr "レーン%d"

#: src/gui/widgets/track.c:1178 resources/ui/fader_buttons.ui:78
msgid "Solo"
msgstr "ソロ"

#: src/gui/widgets/track.c:1185
msgid "Hide instrument UI"
msgstr "インストゥルメントのUI を非表示にする"

#: src/gui/widgets/track.c:1189
msgid "Show instrument UI"
msgstr "インストゥルメントのUIを表示"

#: src/gui/widgets/track.c:1205 resources/ui/fader_buttons.ui:36
msgid "Mono compatibility"
msgstr "モノ互換性"

#: src/gui/widgets/track.c:1211
msgid "Disarm"
msgstr "解除"

#: src/gui/widgets/track.c:1215
msgid "Arm for recording"
msgstr "録音用アーム"

#: src/gui/widgets/track.c:1222
msgid "Hide lanes"
msgstr "レーンを非表示にする"

#: src/gui/widgets/track.c:1226
msgid "Show lanes"
msgstr "レーンを表示する"

#: src/gui/widgets/track.c:1233
msgid "Hide automation"
msgstr "オートメーションを非表示にする"

#: src/gui/widgets/track.c:1237
msgid "Show automation"
msgstr "オートメーションを表示"

#: src/gui/widgets/track.c:1246 resources/ui/project_assistant.ui:102
msgid "Remove"
msgstr "削除"

#: src/gui/widgets/track.c:1250
msgid "Freeze/unfreeze"
msgstr "フリーズ/フリーズ解除"

#: src/gui/widgets/track.c:1254
msgid "Lock/unlock"
msgstr "ロック/ロック解除"

#: src/gui/widgets/track.c:1691
msgid "_Delete Track"
msgstr "トラックを削除(_D)"

#: src/gui/widgets/track.c:1694
msgid "_Delete Tracks"
msgstr "トラックを削除(_D)"

#: src/gui/widgets/track.c:1705
msgid "_Duplicate Track"
msgstr "トラックを複製(_D)"

#: src/gui/widgets/track.c:1708
msgid "_Duplicate Tracks"
msgstr "トラックを複製(_D)"

#: src/gui/widgets/track.c:1722
msgid "Add Region"
msgstr "リージョンを追加"

#: src/gui/widgets/track.c:1730
msgid "Hide Track"
msgstr "トラックを非表示にする"

#: src/gui/widgets/track.c:1731
msgid "Hide Tracks"
msgstr "トラックを非表示にする"

#: src/gui/widgets/track.c:1739
msgid "Pin/Unpin Track"
msgstr "トラックを固定/固定解除"

#: src/gui/widgets/track.c:1740
msgid "Pin/Unpin Tracks"
msgstr "トラックを固定/固定解除"

#: src/gui/widgets/track.c:1779
msgid "Track MIDI Ch"
msgstr "トラックのMIDI Ch"

#: src/gui/widgets/track.c:1791
msgid "Passthrough input"
msgstr "パススルー入力"

#: src/gui/widgets/track.c:1820 src/gui/widgets/track.c:1880
#, c-format
msgid "MIDI Channel %d"
msgstr "MIDI チャンネル %d"

#: src/gui/widgets/track.c:1860
#, c-format
msgid "Lane %d MIDI Ch"
msgstr "レーン%d Midi Ch"

#: src/gui/widgets/dialogs/arranger_object_info.c:109
msgid "Arranger object info"
msgstr "アレンジャーオブジェクト詳細"

#: src/gui/widgets/dialogs/create_project_dialog.c:111
msgid "Create New Project"
msgstr "新規プロジェクトを作成"

#: src/gui/widgets/dialogs/create_project_dialog.c:125
msgid "Untitled Project"
msgstr "プロジェクト名未設定"

#: src/gui/widgets/dialogs/quantize_dialog.c:122
msgid "note length"
msgstr "音符の長さ"

#: src/gui/widgets/dialogs/quantize_dialog.c:131
msgid "note type"
msgstr "音符の種類"

#: src/gui/widgets/dialogs/bind_cc_dialog.c:95
msgid "Not a control change event"
msgstr "コントロール変更イベントではありません"

#: src/gui/widgets/dialogs/export_midi_file_dialog.c:83
#, c-format
msgid "Exporting MIDI region \"%s\""
msgstr "MIDIリージョン 「%s」をエクスポート中"

#: src/gui/widgets/dialogs/string_entry_dialog.c:83
msgid "Please enter a value"
msgstr "値を入力してください"

#: src/gui/widgets/dialogs/port_info.c:59
#, c-format
msgid "%.1f to %.1f"
msgstr "%.1f から %.1f"

#: src/gui/widgets/dialogs/port_info.c:73
msgid "N/A"
msgstr "なし"

#: src/gui/widgets/dialogs/port_info.c:134
msgid "Port info"
msgstr "ポート詳細"

#: src/gui/widgets/dialogs/about_dialog.c:91
msgid "a highly automated and intuitive digital audio workstation"
msgstr "高度に自動化された直感的なデジタルオーディオワークステーション"

#: src/gui/widgets/dialogs/about_dialog.c:95
msgid "Website"
msgstr "ウェブサイト"

#: src/gui/widgets/dialogs/export_progress_dialog.c:112
msgid "Exported"
msgstr "エクスポートしました"

#: src/gui/widgets/dialogs/export_progress_dialog.c:196
msgid "Export Progress"
msgstr "エクスポートの進行状況"

#: src/gui/widgets/dialogs/bug_report_dialog.c:85
#, fuzzy, c-format
msgid ""
"%sPlease help us fix this by %ssubmitting a bug report%s using the template "
"below or by %ssending an email%s."
msgstr "%s修正に役立ちますので、%sバグ報告を送信してください%s。"

#: src/gui/widgets/dialogs/object_color_chooser_dialog.c:112
#, c-format
msgid "%s color"
msgstr "%s色"

#: src/gui/widgets/dialogs/object_color_chooser_dialog.c:138
msgid "Region color"
msgstr "リージョンの色"

#: src/gui/widgets/dialogs/export_dialog.c:304
msgid "none"
msgstr "なし"

#: src/gui/widgets/dialogs/export_dialog.c:382
msgid ""
"\n"
"1 more file..."
msgstr ""
"\n"
"もう1つのファイル..."

#: src/gui/widgets/dialogs/export_dialog.c:387
#, c-format
msgid ""
"\n"
"%d more files..."
msgstr ""
"\n"
"%dその他のファイル..."

#: src/gui/widgets/dialogs/export_dialog.c:494
msgid "The following files will be created:"
msgstr "以下のファイルが作成されます。"

#: src/gui/widgets/dialogs/export_dialog.c:497
msgid "in the directory:"
msgstr "下記ディレクトリ内："

#: src/gui/widgets/dialogs/export_dialog.c:654
msgid "<name>.<format>"
msgstr "<名前>.<フォーマット>"

#: src/gui/widgets/dialogs/export_dialog.c:659
msgid "<date>_<name>.<format>"
msgstr "<日付> _ <名前>.<フォーマット>"

#: src/gui/widgets/dialogs/export_dialog.c:907
msgid "No tracks to export"
msgstr "書き出すトラックがありません"

#: src/gui/widgets/dialogs/track_icon_chooser_dialog.c:154
#, c-format
msgid "%s icon"
msgstr "%sアイコン"

#: src/gui/widgets/dialogs/track_icon_chooser_dialog.c:165
msgid "_Select"
msgstr "選択(_S)"

#: src/gui/backend/arranger_object.c:2694
#, c-format
msgid "Invalid object name %s"
msgstr "無効なオブジェクト名%s"

#: src/gui/backend/event_manager.c:1726
#, c-format
msgid "Trial limit has been reached. %s will now go silent"
msgstr "試用制限に達しました。 %sは沈黙します"

#: src/utils/io.c:451
#, c-format
msgid "Failed to write file: %s"
msgstr "ファイルの書き込みに失敗しました: %s"

#: src/utils/err_codes.c:32
msgid "Plugin instantiation failed. See the logs for details"
msgstr ""
"プラグインのインスタンス化に失敗しました。詳細はログを参照してください。"

#: src/utils/err_codes.c:36
msgid "Object is null. See the logs for details"
msgstr "オブジェクトはnullです。詳細はログを参照してください。"

#: src/utils/err_codes.c:42
msgid "Unknown error"
msgstr "不明なエラー"

#: src/utils/log.c:712
#, c-format
msgid ""
"%s has encountered a non-fatal error. It may continue to run but behavior "
"will be undefined. "
msgstr ""
"%s は致命的でないエラーが発生しました。実行を続行できますが、動作は未定義にな"
"ります。 "

#: src/utils/dialogs.c:44
msgid "_Open"
msgstr "開く(_O)"

#: src/utils/dialogs.c:67
msgid "Overwrite Plugin"
msgstr "プラグインを上書きする"

#: src/utils/dialogs.c:81
msgid "A plugin already exists at the selected slot. Overwrite it?"
msgstr "選択したスロットにプラグインが既に存在します。上書きしますか？"

#: src/utils/dialogs.c:105
msgid "Error instantiating plugin. Please see log for details."
msgstr "プラグイン%sのインスタンス化エラー。詳細はログを参照してください。"

#: src/utils/ui.c:848
msgid "Sine (Equal Power)"
msgstr "正弦波（イコールパワー）"

#: src/utils/ui.c:1018
#, c-format
msgid ""
"A locale for the language you have selected (%s) is not available. Please "
"install one first and restart %s"
msgstr ""
"選択した言語のロケール（%s）は利用できません。まずはじめにロケールをインス"
"トールして、%sを再起動してください。"

#: src/utils/ui.c:1023
#, c-format
msgid ""
"A locale for the language you have selected is not available. Please enable "
"one first using the steps below and try again.\n"
"1. Uncomment any locale starting with the language code <b>%s</b> in <b>/etc/"
"locale.gen</b> (needs root privileges)\n"
"2. Run <b>locale-gen</b> as root\n"
"3. Restart %s"
msgstr ""
"選択した言語のロケールは利用できません。まずはじめに次の手順を使用して有効化"
"し、再試行してください。\n"
"1. <b>/etc/locale.gen</b>ファイル内の<b>%s</b>から始まる言語コードのロケール"
"のコメントを外します（root権限が必要です）\n"
"2. rootで<b>locale-gen</b>を実行します\n"
"3. %sを再起動します"

#: src/settings/settings.c:115
#, c-format
msgid "Schema %s%s%s"
msgstr "スキーマ %s%s%s"

#: src/settings/settings.c:126
#, c-format
msgid "Resetting schema %s...\n"
msgstr "スキーマ %s をリセット中...\n"

#: src/settings/settings.c:165
#, c-format
msgid "skipping %s"
msgstr "%sをスキップ"

#: src/settings/settings.c:176
#, c-format
msgid "resetting %s to %s"
msgstr "%sを%sにリセット中"

#: src/settings/settings.c:221
#, c-format
msgid "Failed to find schema %s. %s is likely not installed"
msgstr ""
"スキーマ %s が見つかりませんでした。%sはおそらくインストールされていません"

#: src/settings/settings.c:236
#, c-format
msgid "Failed to view schema %s"
msgstr "スキーマ %s を表示できませんでした"

#: src/settings/settings.c:243
#, c-format
msgid "Failed to reset schema %s"
msgstr "スキーマ %s をリセットできませんでした"

#: src/settings/settings.c:276
#, c-format
msgid ""
"This will reset %s to factory settings. You will lose all your preferences. "
"Type 'y' to continue: "
msgstr ""
"これにより、%sが初期設定にリセットされます。すべての設定が失われます。続行す"
"るには「y」と入力してください: "

#: src/settings/settings.c:283
#, c-format
msgid "Aborting...\n"
msgstr "中止しています...\n"

#: src/settings/settings.c:294
#, c-format
msgid "Reset to factory settings successful\n"
msgstr "初期設定にリセットされました\n"

#: src/audio/tracklist.c:968
msgid "No file was found"
msgstr "ファイルが見つかりませんでした"

#: src/audio/tracklist.c:993
#, c-format
msgid "Unsupported file type %s"
msgstr "サポートされていないファイルの種類 %s"

#: src/audio/tracklist.c:1016
#, fuzzy
msgid "Can only drop MIDI files on MIDI/instrument tracks"
msgstr "既存のトラックにMIDIファイルをドロップできません"

#: src/audio/tracklist.c:1029
#, c-format
msgid ""
"This MIDI file contains %d tracks. It cannot be dropped into an existing "
"track"
msgstr ""

#: src/audio/tracklist.c:1043
msgid "Can only drop audio files on audio tracks"
msgstr "オーディオトラックにオーディオファイルのみをドロップできます"

#: src/audio/chord_track.c:57 resources/ui/inspector_chord.ui:31
msgid "Chords"
msgstr "コード"

#: src/audio/automation_track.c:98
msgid "Rec"
msgstr "Rec"

#: src/audio/automation_track.c:119
msgid "Touch"
msgstr "タッチ"

#: src/audio/automation_track.c:122
msgid "Latch"
msgstr "ラッチ"

#: src/audio/channel_send.c:422
msgid "Pre-fader send"
msgstr "プリフェーダーセンド"

#: src/audio/channel_send.c:424
msgid "Post-fader send"
msgstr "ポストフェーダーセンド"

#: src/audio/channel_send.c:456
#, c-format
msgid "%s input"
msgstr "%s入力"

#: src/audio/marker_track.c:59
msgid "Markers"
msgstr "マーカー"

#: src/audio/modulator_macro_processor.c:89
#, c-format
msgid "Macro %d"
msgstr "マクロ %d"

#: src/audio/modulator_macro_processor.c:107
#, c-format
msgid "Macro CV In %d"
msgstr "マクロ CV In %d"

#: src/audio/modulator_macro_processor.c:117
#, c-format
msgid "Macro CV Out %d"
msgstr "マクロ CV 出力 %d"

#: src/audio/modulator_track.c:90 resources/ui/bot_dock_edge.ui:144
#: resources/ui/bot_dock_edge.ui:160
msgid "Modulators"
msgstr "モジュレーター"

#: src/audio/exporter.c:138
#, fuzzy, c-format
msgid "Format %s not supported yet"
msgstr "エクスポートするフォーマット。"

#: src/audio/exporter.c:233
msgid "SF INFO invalid"
msgstr "SF INFO 無効"

#: src/audio/exporter.c:254
#, c-format
msgid ""
"Couldn't open SNDFILE %s:\n"
"%d: %s"
msgstr ""
"SNDFILE %s を開けませんでした。\n"
"%d:%s"

#: src/audio/engine_pa.c:242 src/audio/engine_pa.c:262
#: src/audio/engine_pa.c:273
#, c-format
msgid "PortAudio Error: %s"
msgstr "PortAudioエラー：%s"

#: src/audio/region.c:430 build/data/org.zrythm.Zrythm.gschema.xml:689
msgid "Automation"
msgstr "オートメーション"

#: src/audio/tempo_track.c:54
msgid "BPM"
msgstr "BPM"

#: src/audio/tempo_track.c:69
msgid "Time Signature"
msgstr "拍子記号"

#: src/audio/engine.c:216
#, c-format
msgid ""
"Failed to initialize the %s audio backend. Will use the dummy backend "
"instead. Please check your backend settings in the Preferences."
msgstr ""
"%s オーディオ バックエンドの初期化に失敗しました。代わりにダミーバックエンド"
"を使用します。環境設定でバックエンドの設定を確認してください。"

#: src/audio/engine.c:281
#, c-format
msgid ""
"Failed to initialize the %s MIDI backend. Will use the dummy backend "
"instead. Please check your backend settings in the Preferences."
msgstr ""
"%s のMIDI バックエンドの初期化に失敗しました。代わりにダミーバックエンドを使"
"用します。環境設定でバックエンドの設定を確認してください。"

#: src/audio/engine.c:322
msgid ""
"Your selected combination of backends may not work properly. If you want to "
"use JACK, please select JACK as both your audio and MIDI backend."
msgstr ""
"選択されたバックエンドの組み合わせが正しく動作しない可能性があります。もし "
"JACK を使いたいのであれば、オーディオと MIDI バックエンドの両方に JACK を選択"
"してください。"

#: src/audio/engine.c:515
#, c-format
msgid ""
"The selected MIDI/audio backend was not found in the version of %s you have "
"installed. The audio and MIDI backends were set to \"Dummy\". Please set "
"your preferred backend from the preferences."
msgstr ""
"選択したMIDI/オーディオバックエンドは、インストールされたバージョンの%sで見つ"
"かりませんでした。オーディオおよびMIDIバックエンドは「ダミー」に設定されまし"
"た。設定から適当なバックエンドを設定してください。"

#: src/audio/engine_pulse.c:120
msgid ""
"A buffer underflow has occurred. Try increasing the buffer size in the "
"settings to avoid audio glitches."
msgstr "バッファアンダーフローが発生しました。オーディオのグリッチを避けるために、設定でバッファサイズを大きくしてみてください。"

#: src/audio/engine_pulse.c:242
msgid "PulseAudio error: Failed to create main loop"
msgstr "PulseAudio エラー。メインループの作成に失敗"

#: src/audio/engine_pulse.c:263
#, fuzzy, c-format
msgid "PulseAudio Error: %s"
msgstr "PortAudioエラー：%s"

#: src/audio/engine_pulse.c:282
#, fuzzy
msgid "PulseAudio Error: Failed to connect"
msgstr "接続するオーディオ バックエンド"

#: src/audio/engine_alsa.c:344
#, c-format
msgid "ALSA Error: %s"
msgstr "ALSAエラー：%s"

#: src/audio/sample_processor.c:47
msgid "Sample Processor"
msgstr "サンプルプロセッサ"

#. TODO
#: src/audio/scale.c:563 src/audio/scale.c:597
msgid "Unimplemented"
msgstr "未実装"

#: src/audio/fader.c:124
msgid "Prefader Volume"
msgstr "プレフェーダーのボリューム"

#: src/audio/fader.c:124
msgid "Fader Volume"
msgstr "フェーダーのボリューム"

#: src/audio/fader.c:151
msgid "Prefader Balance"
msgstr "プリフェーダーのバランス"

#: src/audio/fader.c:151
msgid "Fader Balance"
msgstr "フェーダーのバランス"

#: src/audio/fader.c:170
msgid "Prefader Mute"
msgstr "プレフェーダーのミュート"

#: src/audio/fader.c:170
msgid "Fader Mute"
msgstr "フェーダーのミュート"

#: src/audio/fader.c:194
msgid "Ch Pre-Fader in"
msgstr "Chのプレフェーダーin"

#: src/audio/fader.c:198
msgid "Ch Fader in"
msgstr "Chのフェーダーin"

#: src/audio/fader.c:203
msgid "Monitor Fader in"
msgstr "モニターフェーダーin"

#: src/audio/fader.c:219
msgid "Ch Pre-Fader out"
msgstr "Ch プレフェーダー アウト"

#: src/audio/fader.c:223
msgid "Ch Fader out"
msgstr "Ch フェーダーアウト"

#: src/audio/fader.c:228
msgid "Monitor Fader out"
msgstr "モニターフェーダーアウト"

#: src/audio/fader.c:247
msgid "Ch MIDI Pre-Fader in"
msgstr "Ch MIDI プリフェーダーin"

#: src/audio/fader.c:251
msgid "Ch MIDI Fader in"
msgstr "Ch MIDI フェーダーin"

#: src/audio/fader.c:262
msgid "Ch MIDI Pre-Fader out"
msgstr "Ch MIDIプレフェーダーアウト"

#: src/audio/fader.c:266
msgid "Ch MIDI Fader out"
msgstr "Ch MIDIフェーダーアウト"

#: src/audio/engine_jack.c:283
msgid "XRUN occurred - check your JACK configuration"
msgstr "XRUNが発生しました - JACKの設定を確認してください"

#: src/audio/engine_jack.c:343
msgid "JACK has shut down"
msgstr "JACKがシャットダウンしました"

#. TRANSLATORS: JACK failure messages
#: src/audio/engine_jack.c:534
msgid "Overall operation failed"
msgstr "全体的な操作は失敗しました"

#: src/audio/engine_jack.c:540
msgid "The operation contained an invalid or unsupported option"
msgstr "操作に無効またはサポートされていないオプションが含まれていました"

#: src/audio/engine_jack.c:547
msgid "The desired client name was not unique"
msgstr "目的のクライアント名が一意ではありません"

#: src/audio/engine_jack.c:553
msgid "Unable to connect to the JACK server"
msgstr "サーバーと接続できません"

#: src/audio/engine_jack.c:559
msgid "Communication error with the JACK server"
msgstr "JACKサーバーとの通信エラー"

#: src/audio/engine_jack.c:565
msgid "Requested client does not exist"
msgstr "要求されたクライアントは存在しません"

#: src/audio/engine_jack.c:571
msgid "Unable to load internal client"
msgstr "内部クライアントをロードできませんでした"

#: src/audio/engine_jack.c:577
msgid "Unable to initialize client"
msgstr "クライアントを初期化できませんでした"

#: src/audio/engine_jack.c:583
msgid "Unable to access shared memory"
msgstr "共有メモリにアクセスできません"

#: src/audio/engine_jack.c:589
msgid "Client's protocol version does not match"
msgstr "クライアントのプロトコルバージョンが一致しません"

#: src/audio/engine_jack.c:593
msgid "Backend error"
msgstr "バックエンドエラー"

#: src/audio/engine_jack.c:597
msgid "Client zombie"
msgstr "クライアントゾンビ"

#: src/actions/port_action.c:139
msgid "Set control value"
msgstr "コントロール値の設定"

#: src/actions/arranger_selections.c:2484
#, fuzzy
msgid "Create arranger selections"
msgstr "選択範囲を結合する"

#: src/actions/arranger_selections.c:2487
#, fuzzy
msgid "Delete arranger selections"
msgstr "選択範囲を結合する"

#: src/actions/arranger_selections.c:2491
#, fuzzy
msgid "Duplicate arranger selections"
msgstr "選択範囲を結合する"

#: src/actions/arranger_selections.c:2494
#, fuzzy
msgid "Move arranger selections"
msgstr "選択範囲を結合する"

#: src/actions/arranger_selections.c:2497
#, fuzzy
msgid "Link arranger selections"
msgstr "選択範囲を結合する"

#: src/actions/arranger_selections.c:2500
#, fuzzy
msgid "Record arranger selections"
msgstr "選択範囲を結合する"

#: src/actions/arranger_selections.c:2503
#, fuzzy
msgid "Edit arranger selections"
msgstr "アレンジャーオブジェクトを編集"

#: src/actions/arranger_selections.c:2506
#, fuzzy
msgid "Automation fill"
msgstr "オートメーション"

#: src/actions/arranger_selections.c:2509
#, fuzzy
msgid "Split arranger selections"
msgstr "選択範囲を結合する"

#: src/actions/arranger_selections.c:2512
#, fuzzy
msgid "Merge arranger selections"
msgstr "選択範囲を結合する"

#: src/actions/arranger_selections.c:2515
#, fuzzy
msgid "Resize arranger selections"
msgstr "選択範囲を結合する"

#: src/actions/arranger_selections.c:2519
#, fuzzy
msgid "Quantize arranger selections"
msgstr "選択範囲を結合する"

#: src/actions/midi_mapping_action.c:211
msgid "MIDI mapping enable"
msgstr "MIDIマッピングを有効にする"

#: src/actions/midi_mapping_action.c:214
msgid "MIDI mapping disable"
msgstr "MIDIマッピングを無効にする"

#: src/actions/midi_mapping_action.c:217
msgid "MIDI mapping bind"
msgstr "MIDIマッピングバインド"

#: src/actions/midi_mapping_action.c:220
msgid "MIDI mapping unbind"
msgstr "MIDI マッピングのバインド解除"

#: src/actions/actions.c:367
#, c-format
msgid ""
"Scripting extensibility with <a href=\"%s\">GNU Guile</a> is not enabled in "
"your %s installation."
msgstr ""
"<ahref=\"%s\">GNU Guile</a> によるスクリプト拡張機能は、使用中の%sバージョン"
"やOSでは有効になっていません。"

#: src/actions/actions.c:637
#, c-format
msgid ""
"Creating new projects is disabled. Please restart %s to start a new project"
msgstr ""
"新しいプロジェクトの作成は無効です。%sを再起動して新しいプロジェクトを開始し"
"てください"

#: src/actions/actions.c:651 resources/gtk/help-overlay.ui:103
#: resources/ui/project_assistant.ui:86
msgid "Create new project"
msgstr "プロジェクトの新規作成"

#: src/actions/actions.c:654
msgid "Yes"
msgstr "はい"

#: src/actions/actions.c:656
msgid "No"
msgstr "いいえ"

#: src/actions/actions.c:661
msgid "Any unsaved changes to the current project will be lost. Continue?"
msgstr "現在のプロジェクトに保存されていない変更は失われます。続行しますか？"

#: src/actions/actions.c:713
msgid "Loading is disabled in the trial version"
msgstr "試用版では読み込みが無効になっています"

#: src/actions/actions.c:741 src/actions/actions.c:767
msgid "Saving is disabled in the trial version"
msgstr "試用版では保存が無効になっています"

#: src/actions/actions.c:779
msgid "Save Project"
msgstr "プロジェクトを保存"

#: src/actions/actions.c:864
msgid "Export routing graph"
msgstr "ルーティング図のエクスポート"

#: src/actions/actions.c:866
msgid "Image (PNG)"
msgstr "画像（PNG）"

#: src/actions/actions.c:867
msgid "Dot graph"
msgstr "ドット図"

#: src/actions/actions.c:875
#, c-format
msgid ""
"The graph will be exported to <a href=\"%s\">%s</a>\n"
"Please select a format to export as"
msgstr ""
"グラフは<a href=\"%s\"> %s</a> にエクスポートされます\n"
"エクスポートする形式を選択してください"

#: src/actions/actions.c:925
msgid "Graph exported"
msgstr "エクスポートしました"

#: src/actions/actions.c:1066
msgid "Can't paste incompatible data"
msgstr "互換性のないデータを貼り付けられません"

#: src/actions/actions.c:1790
msgid "No regions selected"
msgstr "リージョンが選択されていません"

#: src/actions/actions.c:1798
msgid "Selections must be on the same lane"
msgstr "選択は同じレーン上にある必要があります"

#: src/actions/actions.c:2173
#, fuzzy
msgid "Region name"
msgstr "region_name"

#: src/actions/port_connection_action.c:143
msgid "Connect ports"
msgstr "ポートを接続する"

#: src/actions/port_connection_action.c:146
msgid "Disconnect ports"
msgstr "ポートを切断する"

#: src/actions/port_connection_action.c:149
msgid "Enable port connection"
msgstr "ポート接続を有効にする"

#: src/actions/port_connection_action.c:152
msgid "Disable port connection"
msgstr "ポート接続を無効にする"

#: src/actions/port_connection_action.c:155
msgid "Change port connection"
msgstr "ポート接続を変更する"

#: src/actions/transport_action.c:198
msgid "Change BPM"
msgstr "BPMを変更する"

#: src/actions/transport_action.c:200
#, fuzzy
msgid "Change Time Signature"
msgstr "拍子記号"

#: src/actions/channel_send_action.c:202
#, fuzzy
msgid "Connect sidechain"
msgstr "コレクション"

#: src/actions/channel_send_action.c:204
#, fuzzy
msgid "Connect stereo"
msgstr "ポートを接続する"

#: src/actions/channel_send_action.c:206
#, fuzzy
msgid "Connect MIDI"
msgstr "ポートを接続する"

#: src/actions/channel_send_action.c:208
#, fuzzy
msgid "Disconnect"
msgstr "ポートを切断する"

#: src/actions/channel_send_action.c:210
#, fuzzy
msgid "Change amount"
msgstr "パンを変更"

#: src/actions/channel_send_action.c:212
#, fuzzy
msgid "Change ports"
msgstr "色を変更する"

#: src/actions/channel_send_action.c:215
msgid "Channel send connection"
msgstr "チャンネルセンド接続"

#: src/actions/mixer_selections_action.c:1037
#, c-format
msgid "Create %s"
msgstr "%sを作成"

#: src/actions/mixer_selections_action.c:1042
#, c-format
msgid "Create %d %ss"
msgstr "%d個の%sを作成"

#: src/actions/mixer_selections_action.c:1049
msgid "Delete Plugin"
msgstr "プラグインを削除"

#: src/actions/mixer_selections_action.c:1054
#, c-format
msgid "Delete %d Plugins"
msgstr "%d個のプラグインを削除"

#: src/actions/mixer_selections_action.c:1061
#, c-format
msgid "Move %s"
msgstr "%sを移動"

#: src/actions/mixer_selections_action.c:1068
#, c-format
msgid "Move %d Plugins"
msgstr "%dプラグインを移動"

#: src/actions/mixer_selections_action.c:1075
#, c-format
msgid "Copy %s"
msgstr "%sをコピー"

#: src/actions/mixer_selections_action.c:1082
#, c-format
msgid "Copy %d Plugins"
msgstr "%dプラグインをコピー"

#: src/actions/range_action.c:611 resources/ui/range_action_buttons.ui:36
msgid "Insert silence"
msgstr "沈黙を挿入する"

#: src/actions/range_action.c:614
msgid "Delete range"
msgstr "レンジを削除"

#: src/actions/tracklist_selections.c:293
#, c-format
msgid "%s Track"
msgstr "%sトラック"

#: src/actions/tracklist_selections.c:354
#, c-format
msgid "Error instantiating plugin %s. Please see log for details."
msgstr "プラグイン%sのインスタンス化エラー。詳細はログを参照してください。"

#: src/actions/tracklist_selections.c:1107
#, fuzzy
msgid "Copy Track"
msgstr "コードトラック"

#: src/actions/tracklist_selections.c:1112
#: src/actions/tracklist_selections.c:1204
#, c-format
msgid "Move %d Tracks"
msgstr "%d個のプラグインを移動"

#: src/actions/tracklist_selections.c:1123
#, c-format
msgid "Create %s Track"
msgstr "%sトラックを作成"

#: src/actions/tracklist_selections.c:1129
#, c-format
msgid "Create %d %s Tracks"
msgstr "%d個の%sトラックを作成"

#: src/actions/tracklist_selections.c:1136
msgid "Delete Track"
msgstr "トラックを削除"

#: src/actions/tracklist_selections.c:1141
#, c-format
msgid "Delete %d Tracks"
msgstr "%d個のトラックを削除"

#: src/actions/tracklist_selections.c:1154
msgid "Solo Track"
msgstr "トラックをソロ"

#: src/actions/tracklist_selections.c:1157
msgid "Unsolo Track"
msgstr "トラックのソロを解除"

#: src/actions/tracklist_selections.c:1161
msgid "Mute Track"
msgstr "トラックを無音にする"

#: src/actions/tracklist_selections.c:1164
msgid "Unmute Track"
msgstr "トラックの無音を解除"

#: src/actions/tracklist_selections.c:1167
msgid "Change Fader"
msgstr "フェーダーを変更"

#: src/actions/tracklist_selections.c:1170
msgid "Change Pan"
msgstr "パンを変更"

#: src/actions/tracklist_selections.c:1173
msgid "Change direct out"
msgstr "ダイレクトアウトを変更"

#: src/actions/tracklist_selections.c:1176
msgid "Rename track"
msgstr "トラック名を変更"

#: src/actions/tracklist_selections.c:1179
msgid "Change color"
msgstr "色を変更する"

#: src/actions/tracklist_selections.c:1182
msgid "Change icon"
msgstr "アイコンを変更する"

#: src/actions/tracklist_selections.c:1185
#, fuzzy
msgid "Change comment"
msgstr "アイコンを変更する"

#: src/actions/tracklist_selections.c:1199
msgid "Move Track"
msgstr "トラックを移動"

#: src/guile/guile.c:37
msgid "Script execution successful"
msgstr "スクリプトの実行に成功しました"

#: src/guile/guile.c:40
msgid "Script execution failed"
msgstr "スクリプトの実行に失敗しました"

#: resources/gtk/help-overlay.ui:30
msgid "Global Shortcuts"
msgstr "一般のショートカットキー"

#: resources/gtk/help-overlay.ui:35 resources/ui/preferences.ui:365
#: build/data/org.zrythm.Zrythm.gschema.xml:542
#: build/data/org.zrythm.Zrythm.gschema.xml:591
#: build/data/org.zrythm.Zrythm.gschema.xml:718
#: build/data/org.zrythm.Zrythm.gschema.xml:733
msgid "General"
msgstr "全般"

#: resources/gtk/help-overlay.ui:53
msgid "Toggle Fullscreen"
msgstr "フルスクリーンをトグルする"

#: resources/gtk/help-overlay.ui:60
msgid "Quit"
msgstr "やめる"

#: resources/gtk/help-overlay.ui:70
msgid "Panels"
msgstr "パネル"

#: resources/gtk/help-overlay.ui:74
msgid "Toggle left panel"
msgstr "左パネルを（未）表示する"

#: resources/gtk/help-overlay.ui:81
msgid "Toggle right panel"
msgstr "右パネルを切り替える"

#: resources/gtk/help-overlay.ui:88
msgid "Toggle bottom panel"
msgstr "下部パネルを切り替える"

#: resources/gtk/help-overlay.ui:98 resources/ui/header.ui:92
msgid "Project"
msgstr "プロジェクト"

#: resources/gtk/help-overlay.ui:110
msgid "Open a project"
msgstr "プロジェクトを開く"

#: resources/gtk/help-overlay.ui:117
msgid "Save the project"
msgstr "プロジェクトを保存する"

#: resources/gtk/help-overlay.ui:126
msgid "Copy and Paste"
msgstr "コピーと貼り付け"

#: resources/gtk/help-overlay.ui:131
msgid "Copy selection to clipboard"
msgstr "選択範囲をクリップボードにコピー"

#: resources/gtk/help-overlay.ui:138
msgid "Cut selection to clipboard"
msgstr "選択範囲をクリップボードで切り取る"

#: resources/gtk/help-overlay.ui:145
msgid "Paste from clipboard"
msgstr "クリップボードから貼り付け"

#: resources/gtk/help-overlay.ui:154
msgid "Undo and Redo"
msgstr "取り消しとやり直し"

#: resources/gtk/help-overlay.ui:159
msgid "Undo previous command"
msgstr "前の動作を元に戻す"

#: resources/gtk/help-overlay.ui:166
msgid "Redo previous command"
msgstr "前の動作をやり直す"

#: resources/gtk/help-overlay.ui:175
msgid "Selections"
msgstr "選択範囲"

#: resources/gtk/help-overlay.ui:180
msgid "Select all"
msgstr "すべてを選択"

#: resources/gtk/help-overlay.ui:187
msgid "Unselect all"
msgstr "すべての選択を解除"

#: resources/gtk/help-overlay.ui:199
msgid "Editor Shortcuts"
msgstr "編集画面のショートカット"

#: resources/gtk/help-overlay.ui:203
msgid "Tool"
msgstr "ツール"

#: resources/gtk/help-overlay.ui:207
msgid "Select/Stretch tool"
msgstr "選択・ストレッチツール"

#: resources/gtk/help-overlay.ui:214
msgid "Pencil tool"
msgstr "鉛筆ツール"

#: resources/gtk/help-overlay.ui:221
msgid "Eraser tool"
msgstr "消しゴムツール"

#: resources/gtk/help-overlay.ui:228
msgid "Ramp tool"
msgstr "ランプツール"

#: resources/gtk/help-overlay.ui:235
msgid "Audition tool"
msgstr "試聴ツール"

#: resources/gtk/help-overlay.ui:245
msgid "Zooming"
msgstr "ズーム"

#: resources/gtk/help-overlay.ui:250
msgid "Zoom in"
msgstr "ズームイン"

#: resources/gtk/help-overlay.ui:257
msgid "Zoom out"
msgstr "ズームアウト"

#: resources/gtk/help-overlay.ui:264
msgid "Best fit"
msgstr "最適表示"

#: resources/gtk/help-overlay.ui:271
msgid "Original size"
msgstr "元の大きさ"

#: resources/gtk/help-overlay.ui:280
msgid "Quantizing"
msgstr "クオンタイズ"

#: resources/gtk/help-overlay.ui:285 resources/ui/quantize_box.ui:39
msgid "Quick Quantize"
msgstr "クイッククオンタイズ"

#: resources/gtk/help-overlay.ui:292
msgid "Quantize"
msgstr "クオンタイズ"

#: resources/gtk/help-overlay.ui:301
msgid "Looping"
msgstr "ループ"

#: resources/gtk/help-overlay.ui:306
msgid "Loop selection"
msgstr "選択範囲のをループする"

#: resources/ui/first_run_assistant.ui:27
msgid "Setup Zrythm"
msgstr "Zrythmを設定しています"

#: resources/ui/first_run_assistant.ui:52
msgid ""
"<b><i>Note: Zrythm is currently in alpha</i></b>\n"
"\n"
"Welcome to Zrythm.\n"
"This will guide you through the basic setup of Zrythm. First, choose your "
"language."
msgstr ""
"<b><i>注：Zrythmはα版のソフトウェアです</i></b>\n"
"\n"
"Zrythmへようこそ。\n"
"これはZrythmの基本設定を案内します。 まずは、使用する言語を選択してください。"

#: resources/ui/first_run_assistant.ui:93 resources/ui/preferences.ui:512
msgid "Language"
msgstr "言語"

#: resources/ui/first_run_assistant.ui:111
msgid ""
"Next, choose the location to use for saving temporary files and projects (or "
"accept the default)"
msgstr ""
"次に、一時ファイルとプロジェクトの保存に使用する場所を選択します（またはデ"
"フォルトを受け入れます）"

#: resources/ui/first_run_assistant.ui:138
msgid "Resets the path to the default"
msgstr "パスを初期値に再設定します"

#: resources/ui/first_run_assistant.ui:165
msgid "Select the audio and MIDI engine backends to use"
msgstr "使用するオーディオとMIDIエンジンのバックエンドを選択する"

#: resources/ui/first_run_assistant.ui:183 resources/ui/preferences.ui:169
msgid "MIDI Backend"
msgstr "MIDIバックエンド"

#: resources/ui/first_run_assistant.ui:196 resources/ui/preferences.ui:123
msgid "Audio Backend"
msgstr "オーディオバックエンド"

#: resources/ui/first_run_assistant.ui:233
msgid "Test"
msgstr "試してみる"

#: resources/ui/first_run_assistant.ui:237
msgid "Tests the backends"
msgstr "バックエンドを動作させてみます"

#: resources/ui/first_run_assistant.ui:248
msgid "Backends"
msgstr "バックエンド"

#: resources/ui/bind_cc_dialog.ui:45 resources/ui/create_project_dialog.ui:38
#: resources/ui/export_progress_dialog.ui:52 resources/ui/bounce_dialog.ui:51
#: resources/ui/export_dialog.ui:43 resources/ui/preferences.ui:58
msgid "Cancel"
msgstr "取り消し"

#: resources/ui/bind_cc_dialog.ui:81
msgid "Press a key or move a knob on your MIDI device"
msgstr "MIDIデバイスのキーを押すか、ノブを回してください"

#: resources/ui/bind_cc_dialog.ui:94
msgid "Waiting for input..."
msgstr "入力を待機中..."

#: resources/ui/log_viewer.ui:25
msgid "Log Level"
msgstr "ログレベル"

#: resources/ui/log_viewer.ui:75
msgid "Save As..."
msgstr "名前を付けて保存"

#: resources/ui/scale_selector_window.ui:51
msgid "Root Key"
msgstr "ルート音符"

#: resources/ui/scale_selector_window.ui:80
#: resources/ui/chord_selector_window.ui:79
#: resources/ui/chord_selector_window.ui:523
msgid "C"
msgstr "C"

#: resources/ui/scale_selector_window.ui:93
#: resources/ui/chord_selector_window.ui:92
#: resources/ui/chord_selector_window.ui:536
msgid "D♭"
msgstr "D♭"

#: resources/ui/scale_selector_window.ui:106
#: resources/ui/chord_selector_window.ui:105
#: resources/ui/chord_selector_window.ui:549
msgid "D"
msgstr "D"

#: resources/ui/scale_selector_window.ui:119
#: resources/ui/chord_selector_window.ui:118
#: resources/ui/chord_selector_window.ui:562
msgid "E♭"
msgstr "E♭"

#: resources/ui/scale_selector_window.ui:132
#: resources/ui/chord_selector_window.ui:131
#: resources/ui/chord_selector_window.ui:575
msgid "E"
msgstr "E"

#: resources/ui/scale_selector_window.ui:145
#: resources/ui/chord_selector_window.ui:144
#: resources/ui/chord_selector_window.ui:588
msgid "F"
msgstr "F"

#: resources/ui/scale_selector_window.ui:158
#: resources/ui/chord_selector_window.ui:157
#: resources/ui/chord_selector_window.ui:601
msgid "F♯"
msgstr "F♯"

#: resources/ui/scale_selector_window.ui:171
#: resources/ui/chord_selector_window.ui:170
#: resources/ui/chord_selector_window.ui:614
msgid "G"
msgstr "G"

#: resources/ui/scale_selector_window.ui:184
#: resources/ui/chord_selector_window.ui:183
#: resources/ui/chord_selector_window.ui:627
msgid "A♭"
msgstr "A♭"

#: resources/ui/scale_selector_window.ui:197
#: resources/ui/chord_selector_window.ui:196
#: resources/ui/chord_selector_window.ui:640
msgid "A"
msgstr "A"

#: resources/ui/scale_selector_window.ui:210
#: resources/ui/chord_selector_window.ui:209
#: resources/ui/chord_selector_window.ui:653
msgid "B♭"
msgstr "B♭"

#: resources/ui/scale_selector_window.ui:223
#: resources/ui/chord_selector_window.ui:222
#: resources/ui/chord_selector_window.ui:666
msgid "B"
msgstr "B"

#: resources/ui/scale_selector_window.ui:267
msgid "Chromatic"
msgstr "半音階"

#: resources/ui/scale_selector_window.ui:280
msgid "Ionian (Major)"
msgstr "アイオニアン（長音階）"

#: resources/ui/scale_selector_window.ui:293
msgid "Aeolian (Natural Minor)"
msgstr "アエオリアン（自然的短音階）"

#: resources/ui/scale_selector_window.ui:306
msgid "Harmonic Minor"
msgstr "和声的短音階"

#: resources/ui/scale_selector_window.ui:342
#: resources/ui/chord_selector_window.ui:747
msgid "Creator"
msgstr "クリエーター"

#: resources/ui/scale_selector_window.ui:358
#: resources/ui/chord_selector_window.ui:877
msgid "TODO keyboard"
msgstr "TODO キーボード"

#: resources/ui/scale_selector_window.ui:368
#: resources/ui/chord_selector_window.ui:887 resources/ui/export_dialog.ui:250
msgid "Custom"
msgstr "カスタム"

#: resources/ui/bot_dock_edge.ui:66
msgid "Editor view"
msgstr "編集画面"

#: resources/ui/bot_dock_edge.ui:82
msgid "Editor"
msgstr "エディター"

#: resources/ui/bot_dock_edge.ui:105
msgid "Mixer view"
msgstr "ミキサー画面"

#: resources/ui/bot_dock_edge.ui:121
msgid "Mixer"
msgstr "ミキサー"

#: resources/ui/bot_dock_edge.ui:183
msgid "Chord pad"
msgstr "コードパッド"

#: resources/ui/bot_dock_edge.ui:199
msgid "Chord Pad"
msgstr "コードパッド"

#: resources/ui/fishbowl_window.ui:6
msgid "Fishbowl"
msgstr "フィッシュボウル"

#: resources/ui/timeline_toolbar.ui:69
#: build/data/org.zrythm.Zrythm.gschema.xml:274
msgid "Musical mode"
msgstr "ミュージカルモード"

#: resources/ui/timeline_toolbar.ui:99
msgid "Merge selections"
msgstr "選択範囲を結合する"

#: resources/ui/timeline_toolbar.ui:122 resources/ui/editor_toolbar.ui:121
msgid "Toggle event viewer"
msgstr "イベント ビューアの表示を切り替える"

#: resources/ui/project_assistant.ui:27
msgid "Select Project"
msgstr "プロジェクトを選択"

#: resources/ui/project_assistant.ui:43
msgid "Select a project"
msgstr "プロジェクトを選択"

#: resources/ui/project_assistant.ui:106
msgid "Removes selected project from the list"
msgstr "選択したプロジェクトをリストから削除します"

#: resources/ui/project_assistant.ui:130
msgid "Select a template"
msgstr "テンプレートを選択"

#: resources/ui/chord_selector_window.ui:52
msgid "Root Note"
msgstr "ルート音符"

#: resources/ui/chord_selector_window.ui:265
msgid "maj"
msgstr "maj"

#: resources/ui/chord_selector_window.ui:278
msgid "min"
msgstr "min"

#: resources/ui/chord_selector_window.ui:291
msgid "dim"
msgstr "dim"

#: resources/ui/chord_selector_window.ui:304
msgid "sus4"
msgstr "sus4"

#: resources/ui/chord_selector_window.ui:317
msgid "sus2"
msgstr "sus2"

#: resources/ui/chord_selector_window.ui:330
msgid "aug"
msgstr "aug"

#: resources/ui/chord_selector_window.ui:347
msgid "Accent"
msgstr "強音"

#: resources/ui/chord_selector_window.ui:375
msgid "7"
msgstr "7"

#: resources/ui/chord_selector_window.ui:388
msgid "j7"
msgstr "j7"

#: resources/ui/chord_selector_window.ui:401
msgid "♭9"
msgstr "♭9"

#: resources/ui/chord_selector_window.ui:414
msgid "9"
msgstr "9"

#: resources/ui/chord_selector_window.ui:427
msgid "♯9"
msgstr "♯9"

#: resources/ui/chord_selector_window.ui:440
msgid "11"
msgstr "11"

#: resources/ui/chord_selector_window.ui:453
msgid "♭5/♯11"
msgstr "♭5/♯11"

#: resources/ui/chord_selector_window.ui:466
msgid "♯5/♭13"
msgstr "♯5/♭13"

#: resources/ui/chord_selector_window.ui:479
msgid "6/13"
msgstr "6/13"

#: resources/ui/chord_selector_window.ui:496
msgid "Bass Note"
msgstr "低音符"

#: resources/ui/chord_selector_window.ui:717
msgid "In scale"
msgstr "音階内"

#: resources/ui/chord_selector_window.ui:768
msgid "I"
msgstr "I"

#: resources/ui/chord_selector_window.ui:782
msgid "II"
msgstr "II"

#: resources/ui/chord_selector_window.ui:796
msgid "III"
msgstr "III"

#: resources/ui/chord_selector_window.ui:810
msgid "IV"
msgstr "IV"

#: resources/ui/chord_selector_window.ui:824
msgid "V"
msgstr "V"

#: resources/ui/chord_selector_window.ui:838
msgid "VI"
msgstr "VI"

#: resources/ui/chord_selector_window.ui:852
msgid "VII"
msgstr "VII"

#: resources/ui/chord_selector_window.ui:866
msgid "Diatonic"
msgstr "全音階"

#: resources/ui/chord_selector_window.ui:898
msgid "TODO"
msgstr "TODO"

#: resources/ui/chord_selector_window.ui:908
msgid "Circle of Fifths"
msgstr "五度圏"

#: resources/ui/create_project_dialog.ui:70
msgid "Parent directory"
msgstr "親ディレクトリ"

#: resources/ui/create_project_dialog.ui:83
msgid "Select parent directory to save the project in"
msgstr "プロジェクトを保存する親ディレクトリを選択してください"

#: resources/ui/active_hardware_popover.ui:37
msgid "Ports found"
msgstr "スキャンしたポート"

#: resources/ui/active_hardware_popover.ui:98
msgid "Rescan"
msgstr "再スキャン"

#: resources/ui/active_hardware_popover.ui:102
msgid "Scan again for MIDI controllers"
msgstr "MIDIコントローラをもう一度スキャンする"

#: resources/ui/main_notebook.ui:43 resources/ui/main_notebook.ui:59
#, fuzzy
msgid "Timeline"
msgstr "時間の範囲"

#: resources/ui/main_notebook.ui:80
msgid "Port connections"
msgstr "ポート接続"

#: resources/ui/main_notebook.ui:96
#, fuzzy
msgid "Connections"
msgstr "コレクション"

#: resources/ui/main_notebook.ui:118
#, fuzzy
msgid "MIDI CC bindings"
msgstr "CCバインディング"

#: resources/ui/main_notebook.ui:134
#, fuzzy
msgid "Bindings"
msgstr "CCバインディング"

#: resources/ui/main_notebook.ui:156
msgid "Scenes (Live view)"
msgstr "シーン（ライブビュー）"

#: resources/ui/main_notebook.ui:172
msgid "Scenes"
msgstr "シーン"

#: resources/ui/midi_editor_space.ui:135 resources/ui/chord_editor_space.ui:154
msgid "Pitch Wheel"
msgstr "ピッチベンド"

#: resources/ui/midi_editor_space.ui:136 resources/ui/chord_editor_space.ui:155
msgid "Mod Wheel"
msgstr "モッドホイール"

#: resources/ui/midi_editor_space.ui:137 resources/ui/chord_editor_space.ui:156
msgid "Aftertouch"
msgstr "アフタータッチ"

#: resources/ui/automatable_selector.ui:104
#: resources/ui/arranger_object_info_dialog.ui:89
#: resources/ui/arranger_object_info_dialog.ui:128
#: resources/ui/arranger_object_info_dialog.ui:139
#: resources/ui/port_info_dialog.ui:89 resources/ui/port_info_dialog.ui:167
#: resources/ui/port_info_dialog.ui:178 resources/ui/port_info_dialog.ui:203
#: resources/ui/port_info_dialog.ui:228 resources/ui/port_info_dialog.ui:239
msgid "label"
msgstr "ラベル"

#: resources/ui/help_toolbar.ui:58
msgid "News"
msgstr "ニュース"

#: resources/ui/modulator_inner.ui:20
msgid "Show/hide UI"
msgstr "UIを表示/非表示にする"

#: resources/ui/inspector_chord.ui:55
msgid "Enforce scale"
msgstr "スケールを強制する"

#: resources/ui/arranger_object_info_dialog.ui:100
msgid "Owner"
msgstr "オーナー"

#: resources/ui/arranger_object_info_dialog.ui:178
msgid "Arranger Object Info"
msgstr "アレンジャーオブジェクトの詳細"

#: resources/ui/scripting_window.ui:50
msgid "Execute"
msgstr "実行"

#: resources/ui/scripting_window.ui:90
msgid "The result will be printed here"
msgstr "結果はここに表示されます"

#: resources/ui/chord_key.ui:12
msgid "Amin 7"
msgstr "Amin 7"

#: resources/ui/inspector_master.ui:43 resources/ui/inspector_ap.ui:43
#: resources/ui/inspector_midi.ui:43
msgid "region_name"
msgstr "region_name"

#: resources/ui/inspector_master.ui:44 resources/ui/inspector_ap.ui:44
#: resources/ui/inspector_midi.ui:44
msgid "Enter region name..."
msgstr "リージョン名を入力してください"

#: resources/ui/inspector_master.ui:67 resources/ui/inspector_ap.ui:67
#: resources/ui/inspector_midi.ui:67
msgid "Color"
msgstr "色"

#: resources/ui/inspector_master.ui:101 resources/ui/inspector_ap.ui:101
#: resources/ui/inspector_midi.ui:101 resources/ui/snap_grid_popover.ui:359
msgid "Length"
msgstr "長さ"

#: resources/ui/inspector_master.ui:113 resources/ui/inspector_ap.ui:113
#: resources/ui/inspector_midi.ui:113
msgid "Muted"
msgstr "ミュート"

#: resources/ui/port_info_dialog.ui:100
msgid "Full designation"
msgstr "完全指定名"

#: resources/ui/port_info_dialog.ui:114
msgid "Range"
msgstr "レンジ"

#: resources/ui/port_info_dialog.ui:128
msgid "Flags"
msgstr "フラグ"

#: resources/ui/port_info_dialog.ui:189
msgid "Default value"
msgstr "デフォルト値"

#: resources/ui/port_info_dialog.ui:214
msgid "Current value"
msgstr "現値"

#: resources/ui/port_info_dialog.ui:260
msgid "Port Info"
msgstr "ポートの詳細"

#: resources/ui/track_lane.ui:34
msgid "Lane 1"
msgstr "レーン１"

#: resources/ui/export_midi_file_dialog.ui:36
msgid "Select MIDI file"
msgstr "MIDIファイルを選択"

#: resources/ui/export_midi_file_dialog.ui:69
msgid "_Export"
msgstr "エクスポート"

#: resources/ui/export_midi_file_dialog.ui:104
msgid "Region content"
msgstr "リージョンの内容"

#: resources/ui/export_midi_file_dialog.ui:116
msgid ""
"Select \"Base region\" to save the original region (without loops/clip-start "
"points), or \"Full region\" to save the whole region as Zrythm would play it "
"(traversing loops)."
msgstr ""
"元のリージョンを保存するには「ベースリージョン」を選択し(ループ/クリップ開始"
"ポイントなし)、Zrythmが再生するように領域全体を保存する場合は「領域全体」を選"
"択してください(ループをトラバース)。"

#: resources/ui/export_midi_file_dialog.ui:120
msgid "Base region"
msgstr "元のリージョン"

#: resources/ui/export_midi_file_dialog.ui:121
msgid "Full region"
msgstr "リージョン全体"

#: resources/ui/export_midi_file_dialog.ui:145
#: resources/ui/export_midi_file_dialog.ui:157
msgid "MIDI format"
msgstr "MIDI 形式"

#: resources/ui/export_midi_file_dialog.ui:161
msgid "Format 0"
msgstr "フォーマット0"

#: resources/ui/export_midi_file_dialog.ui:162
msgid "Format 1"
msgstr "フォーマット 1"

#: resources/ui/modulator_view.ui:53 resources/ui/clip_editor_inner.ui:53
msgid "Track name"
msgstr "トラック名"

#: resources/ui/panel_file_browser.ui:107 resources/ui/file_browser.ui:107
msgid "Location"
msgstr "パス"

#: resources/ui/port_selector_popover.ui:36
msgid "Select a port..."
msgstr "ポートを選択してください..."

#: resources/ui/port_selector_popover.ui:61
msgid "Track"
msgstr "トラック"

#: resources/ui/port_selector_popover.ui:123
msgid "Plugin"
msgstr "プラグイン"

#: resources/ui/port_selector_popover.ui:185
msgid "Port"
msgstr "ポート"

#: resources/ui/header.ui:74
msgid "Edit"
msgstr "編集"

#: resources/ui/header.ui:111
msgid "View"
msgstr "表示"

#: resources/ui/header.ui:130
msgid "Help"
msgstr "ヘルプ"

#: resources/ui/header.ui:157
msgid "Project name"
msgstr "プロジェクト名"

#: resources/ui/header.ui:225
msgid "MIDI in activity"
msgstr "MIDI IN発動"

#: resources/ui/fader_buttons.ui:120
msgid "Listen"
msgstr "聴く"

#: resources/ui/fader_buttons.ui:141
msgid "Channel settings"
msgstr "チャンネル設定"

#: resources/ui/transport_controls.ui:33
msgid "Return to cue point on stop"
msgstr "停止時にキューポイントに戻る"

#: resources/ui/transport_controls.ui:55
msgid "Play"
msgstr "再生"

#: resources/ui/transport_controls.ui:70
msgid "Stop"
msgstr "停止"

#: resources/ui/transport_controls.ui:85
msgid "Backward"
msgstr "後戻り"

#: resources/ui/transport_controls.ui:100
msgid "Forward"
msgstr "前方"

#: resources/ui/transport_controls.ui:114 resources/ui/export_dialog.ui:237
msgid "Loop"
msgstr "ループ"

#: resources/ui/splash.ui:38
msgid "Splash"
msgstr "スプラッシュ"

#: resources/ui/splash.ui:67
msgid "Initializing..."
msgstr "初期化中…"

#: resources/ui/export_progress_dialog.ui:25
msgid "Open Directory"
msgstr "ディレクトリを開く"

#: resources/ui/export_progress_dialog.ui:28
msgid "Opens the containing directory"
msgstr "含まれるディレクトリを開きます"

#: resources/ui/export_progress_dialog.ui:82
msgid "Exporting..."
msgstr "エクスポート中…"

#: resources/ui/event_viewer.ui:13
msgid "Event Viewer"
msgstr "イベントビューア"

#: resources/ui/automation_track.ui:31
msgid "Control this automation track is for"
msgstr "このオートメーショントラックが制御するコントロール"

#: resources/ui/automation_track.ui:43
msgid "Mute automation track"
msgstr "オートメーショントラックをミュート"

#: resources/ui/automation_track.ui:83
msgid "RW"
msgstr "RW"

#: resources/ui/automation_track.ui:87
msgid "Write automation"
msgstr "オートメーションを書く"

#: resources/ui/automation_track.ui:104
msgid "Read automation"
msgstr "オートメーションを読み取る"

#: resources/ui/automation_track.ui:125
msgid "0.0"
msgstr "0.0"

#: resources/ui/automation_track.ui:143
msgid "Remove automation track"
msgstr "オートメーション トラックを削除"

#: resources/ui/automation_track.ui:164
msgid "Add automation track"
msgstr "オートメーション トラックを追加"

#: resources/ui/bounce_dialog.ui:32
msgid "Bounce Options"
msgstr "バウンスの設定"

#: resources/ui/bounce_dialog.ui:65
msgid "Bounce"
msgstr "バウンス"

#: resources/ui/bounce_dialog.ui:91
msgid "Bounce with effect chain"
msgstr "エフェクトチェーンでバウンス"

#: resources/ui/bounce_dialog.ui:107
msgid "Tail"
msgstr "テール"

#: resources/ui/bounce_dialog.ui:133
msgid "ms"
msgstr "ms"

#: resources/ui/snap_box.ui:38
msgid "Snap to grid"
msgstr "グリッドにあわせる"

#: resources/ui/snap_box.ui:60
msgid "Keep offset"
msgstr "オフセットを維持する"

#: resources/ui/snap_box.ui:82
#, fuzzy
msgid "Snap to events"
msgstr "イベント（リージョン）にスナップ"

#: resources/ui/quantize_dialog.ui:7
msgid "Quantize Options"
msgstr "クオンタイズの設定"

#: resources/ui/quantize_dialog.ui:23
msgid "_Quantize"
msgstr "クオンタイズ（Q）"

#: resources/ui/quantize_dialog.ui:77
msgid "Quantize to"
msgstr "…にクオンタイズ"

#: resources/ui/quantize_dialog.ui:132
msgid "Adjust"
msgstr "調整する"

#: resources/ui/quantize_dialog.ui:183
msgid "Amount"
msgstr "量"

#: resources/ui/quantize_dialog.ui:223
msgid "Swing"
msgstr "スイング"

#: resources/ui/quantize_dialog.ui:251
msgid "Randomization"
msgstr "ランダム化"

#: resources/ui/export_dialog.ui:27
msgid "Export As..."
msgstr "...としてエクスポート"

#: resources/ui/export_dialog.ui:57
msgid "Export"
msgstr "エクスポート"

#: resources/ui/export_dialog.ui:80
msgid "Details"
msgstr "詳細レベル"

#: resources/ui/export_dialog.ui:103
msgid ""
"The following files will be created:\n"
"\n"
"Master.wav\n"
"\n"
"in the directory:\n"
"\n"
"/home/alex/Zrythm/Projects/project1/exports/20181023"
msgstr ""
"次のファイルが作成されます：ディレクトリのMaster.wav：/ home / alex / "
"Zrythm / Projects / project1 / exports / 20181023"

#: resources/ui/export_dialog.ui:122
msgid "Output Files"
msgstr "出力ファイル"

#: resources/ui/export_dialog.ui:137
msgid "Time Range"
msgstr "時間の範囲"

#: resources/ui/export_dialog.ui:152
msgid "Tracks"
msgstr "トラック"

#: resources/ui/export_dialog.ui:184
msgid "Mixdown"
msgstr "ミックスダウン"

#: resources/ui/export_dialog.ui:197
msgid "Stems"
msgstr "ステム"

#: resources/ui/export_dialog.ui:224
msgid "Song"
msgstr "曲名"

#: resources/ui/export_dialog.ui:280
#: build/data/org.zrythm.Zrythm.gschema.xml:414
msgid "Artist"
msgstr "アーティスト"

#: resources/ui/export_dialog.ui:292 data/zrythm.desktop.in:10
msgid "Zrythm"
msgstr "Zrythm"

#: resources/ui/export_dialog.ui:303
#: build/data/org.zrythm.Zrythm.gschema.xml:424
msgid "Format"
msgstr "フォーマット"

#: resources/ui/export_dialog.ui:325
#: build/data/org.zrythm.Zrythm.gschema.xml:409
msgid "Genre"
msgstr "ジャンル"

#: resources/ui/export_dialog.ui:336
msgid "Electronic"
msgstr "ジャンル"

#: resources/ui/export_dialog.ui:345
#: build/data/org.zrythm.Zrythm.gschema.xml:434
msgid "Dither"
msgstr "ディザ"

#: resources/ui/export_dialog.ui:363
#: build/data/org.zrythm.Zrythm.gschema.xml:444
msgid "Bit depth"
msgstr "ビット深度"

#: resources/ui/export_dialog.ui:386
msgid "Filename Pattern"
msgstr "ファイル名のパターン"

#: resources/ui/export_dialog.ui:464
msgid "~"
msgstr "〜"

#: resources/ui/main_window.ui:120
msgid "This is an app-notification. Click the button to dismiss"
msgstr "これはアプリ通知です. Click the button to dismiss"

#: resources/ui/clip_editor.ui:30
msgid "No clip selected"
msgstr "クリップが選択されていません"

#: resources/ui/quantize_box.ui:61
msgid "Full Quantize..."
msgstr "クオンタイズ…"

#: resources/ui/snap_grid_popover.ui:122 resources/ui/snap_grid_popover.ui:244
msgid "Note length"
msgstr "音符の長さ"

#: resources/ui/snap_grid_popover.ui:142 resources/ui/snap_grid_popover.ui:264
msgid "t"
msgstr "t"

#: resources/ui/snap_grid_popover.ui:146 resources/ui/snap_grid_popover.ui:268
msgid "Triplet"
msgstr "３連音符"

#: resources/ui/snap_grid_popover.ui:162 resources/ui/snap_grid_popover.ui:284
msgid "Dotted"
msgstr "付点音符"

#: resources/ui/snap_grid_popover.ui:188 resources/ui/snap_grid_popover.ui:310
msgid "Adaptive"
msgstr "適応的"

#: resources/ui/snap_grid_popover.ui:192 resources/ui/snap_grid_popover.ui:314
msgid "Adaptive length"
msgstr "適応長さ"

#: resources/ui/snap_grid_popover.ui:209
msgid "Snap"
msgstr "スナップ"

#: resources/ui/snap_grid_popover.ui:325
msgid "Link"
msgstr "リンク"

#: resources/ui/snap_grid_popover.ui:326
#, fuzzy
msgid "Link length to snap setting"
msgstr "スナップするノートの長さ"

#: resources/ui/snap_grid_popover.ui:339
#, fuzzy
msgid "Last object"
msgstr "プロジェクトを読み込み中"

#: resources/ui/snap_grid_popover.ui:340
#, fuzzy
msgid "Use last created object's length"
msgstr "タイムラインオブジェクトの長さ"

#: resources/ui/range_action_buttons.ui:58
msgid "Remove range"
msgstr "レンジを削除する"

#: resources/ui/editor_toolbar.ui:140 resources/ui/editor_toolbar.ui:183
msgid "Flip"
msgstr "フリップ"

#: resources/ui/editor_toolbar.ui:142 resources/ui/editor_toolbar.ui:185
msgid "Horizontal"
msgstr "水平方向"

#: resources/ui/editor_toolbar.ui:148 resources/ui/editor_toolbar.ui:191
msgid "Vertical"
msgstr "垂直方向"

#: resources/ui/preferences.ui:109 build/data/org.zrythm.Zrythm.gschema.xml:543
msgid "Engine"
msgstr "エンジン"

#: resources/ui/preferences.ui:134
msgid "The audio backend to connect to"
msgstr "接続するオーディオ バックエンド"

#: resources/ui/preferences.ui:147
msgid "MIDI Controllers"
msgstr "MIDIコントローラー"

#: resources/ui/preferences.ui:180
msgid "The MIDI backend to connect to"
msgstr "接続する MIDI バックエンド"

#: resources/ui/preferences.ui:191
msgid "Pan Algorithm"
msgstr "パンの計算法"

#: resources/ui/preferences.ui:201
msgid "Pan Law"
msgstr "Pan Law"

#: resources/ui/preferences.ui:211
msgid "The pan algorithm to use"
msgstr "使用するパンのアルゴリズム"

#: resources/ui/preferences.ui:222
msgid "The pan law to use"
msgstr "使用するパン法則"

#: resources/ui/preferences.ui:234 build/data/org.zrythm.Zrythm.gschema.xml:596
msgid "Zrythm path"
msgstr "Zrythmのパス"

#: resources/ui/preferences.ui:245
msgid "The global Zrythm working path for non-project related files"
msgstr "プロジェクト以外の関連ファイル用のグローバル Zrythm 作業パス"

#: resources/ui/preferences.ui:266
msgid "Device Name"
msgstr "デバイス名"

#: resources/ui/preferences.ui:301
msgid "Buffer Size"
msgstr "バッファサイズ"

#: resources/ui/preferences.ui:325 build/data/org.zrythm.Zrythm.gschema.xml:562
msgid "Samplerate"
msgstr "サンプルレート"

#: resources/ui/preferences.ui:380 resources/ui/preferences.ui:449
#: build/data/org.zrythm.Zrythm.gschema.xml:605
#: build/data/org.zrythm.Zrythm.gschema.xml:646
msgid "Plugins"
msgstr "プラグイン"

#: resources/ui/preferences.ui:390
msgid "Always open plugin UIs"
msgstr "プラグインUIを常に開く"

#: resources/ui/preferences.ui:394
msgid "Always show the plugin UI when instantiating a plugin"
msgstr "プラグインをインスタンス化する際は、常にプラグイン UI を表示する"

#: resources/ui/preferences.ui:406
msgid "Keep plugin UIs on top"
msgstr "プラグインUIを常に一番上に表示します"

#: resources/ui/preferences.ui:410
msgid "Keep plugin UI windows on top of the main window"
msgstr "プラグインUIウィンドウを常にメインウィンドウの上に配置する"

#: resources/ui/preferences.ui:423
msgid "VST2 Paths"
msgstr "VST2のパス"

#: resources/ui/preferences.ui:465
msgid "Main Window"
msgstr "メインウィンドウ"

#: resources/ui/preferences.ui:482 build/data/org.zrythm.Zrythm.gschema.xml:674
#: build/data/org.zrythm.Zrythm.gschema.xml:688
#: build/data/org.zrythm.Zrythm.gschema.xml:702
msgid "Editing"
msgstr "編集"

#: resources/ui/preferences.ui:498
msgid "Interface"
msgstr "インターフェイス"

#: resources/ui/preferences.ui:523
msgid "The language of the Zrythm interface"
msgstr "Zrythmインターフェイスの言語"

#: resources/ui/preferences.ui:555
msgid "GUI"
msgstr "GUI"

#: resources/ui/preferences.ui:572 resources/ui/preferences.ui:618
#: build/data/org.zrythm.Zrythm.gschema.xml:717
msgid "Projects"
msgstr "プロジェクト"

#: resources/ui/preferences.ui:584 build/data/org.zrythm.Zrythm.gschema.xml:723
msgid "Autosave interval"
msgstr "自動保存間隔"

#: resources/ui/preferences.ui:595
msgid ""
"Set the interval to auto-save project backups, in minutes. Setting this to 0 "
"will disable auto-save"
msgstr ""
"プロジェクトのバックアップを自動保存する間隔を分単位で設定します。これを 0 に"
"設定すると、自動保存が無効になります"

#: data/zrythm.desktop.in:11
msgid "Digital Audio Workstation"
msgstr "デジタル・オーディオ・ワークステーション"

#: data/zrythm.desktop.in:13
msgid "highly automated and intuitive digital audio workstation"
msgstr "高度に自動化された直感的なデジタルオーディオワークステーション"

#. Translators: Do NOT translate or transliterate this text (this is an icon file name)!
#: data/zrythm.desktop.in:16
msgid "zrythm"
msgstr "zrythm"

#: build/data/org.zrythm.Zrythm.gschema.xml:203
msgid "Recent project list"
msgstr "最近のプロジェクト一覧"

#: build/data/org.zrythm.Zrythm.gschema.xml:204
msgid "A list of recent projects to be referenced on startup."
msgstr "起動時に参照される最近のプロジェクトのリスト。"

#: build/data/org.zrythm.Zrythm.gschema.xml:208
msgid "First run"
msgstr "初回起"

#: build/data/org.zrythm.Zrythm.gschema.xml:209
msgid "Whether this is the first run or not."
msgstr "これが最初の実行かどうか。"

#: build/data/org.zrythm.Zrythm.gschema.xml:213
msgid "Installation directory"
msgstr "インストールディレクトリ"

#: build/data/org.zrythm.Zrythm.gschema.xml:214
msgid ""
"This is the directory Zrythm is installed in. Currently only used on Windows."
msgstr ""
"Zrythmがインストールされているディレクトリです。現在はWindowsでのみ使用されて"
"います。"

#: build/data/org.zrythm.Zrythm.gschema.xml:218
msgid "Last project directory"
msgstr "最後のプロジェクトディレクトリ"

#: build/data/org.zrythm.Zrythm.gschema.xml:219
msgid "Last directory a project was created in."
msgstr "プロジェクトが作成された最近のディレクトリ。"

#: build/data/org.zrythm.Zrythm.gschema.xml:227
msgid "Bounce with effects"
msgstr "エフェクトチェーンでバウンス"

#: build/data/org.zrythm.Zrythm.gschema.xml:228
msgid ""
"If set to true, the effects chain will be included in the bounced material."
msgstr ""
"true に設定すると、エフェクトチェーンがバウンスされた素材に含まれます。"

#: build/data/org.zrythm.Zrythm.gschema.xml:232
msgid "Bounce tail"
msgstr "バウンステール"

#: build/data/org.zrythm.Zrythm.gschema.xml:233
msgid ""
"Tail to allow when bouncing (for example to catch reverb tails), in "
"milliseconds."
msgstr ""
"バウンドするときに許可するテール（例えば、リバーブのテールをキャッチしたいと"
"きなど）をミリ秒単位で指定します。"

#: build/data/org.zrythm.Zrythm.gschema.xml:237
msgid "Timeline object length"
msgstr "タイムラインオブジェクトの長さ"

#: build/data/org.zrythm.Zrythm.gschema.xml:238
#, fuzzy
msgid "Default length to use when creating timeline objects."
msgstr ""
"編集モードなどでタイムラインオブジェクトを作成する際に使用するデフォルトの長"
"さ。"

#: build/data/org.zrythm.Zrythm.gschema.xml:242
msgid "Timeline object length type"
msgstr "タイムラインオブジェクト長の種類"

#: build/data/org.zrythm.Zrythm.gschema.xml:243
#, fuzzy
msgid ""
"Default length type to use when creating timeline objects (normal, dotted, "
"triplet)."
msgstr ""
"編集モードなどでタイムラインオブジェクトを作成する際に使用するデフォルトの長"
"さの種類。"

#: build/data/org.zrythm.Zrythm.gschema.xml:248
#, fuzzy
msgid "Last timeline object's length"
msgstr "タイムラインオブジェクトの長さ"

#: build/data/org.zrythm.Zrythm.gschema.xml:249
#, fuzzy
msgid "The length of the last created timeline object (in ticks)."
msgstr ""
"編集モードなどでタイムラインオブジェクトを作成する際に使用するデフォルトの長"
"さ。"

#: build/data/org.zrythm.Zrythm.gschema.xml:253
msgid "Editor object length"
msgstr "エディター オブジェクトの長さ"

#: build/data/org.zrythm.Zrythm.gschema.xml:254
#, fuzzy
msgid "Default length to use when creating editor objects."
msgstr ""
"編集モードなどでタイムラインオブジェクトを作成する際に使用するデフォルトの長"
"さ。"

#: build/data/org.zrythm.Zrythm.gschema.xml:258
msgid "Editor object length type"
msgstr "エディターオブジェクトの長さタイプ"

#: build/data/org.zrythm.Zrythm.gschema.xml:259
#, fuzzy
msgid ""
"Default length type to use when creating editor objects (normal, dotted, "
"triplet)."
msgstr ""
"編集モードなどでタイムラインオブジェクトを作成する際に使用するデフォルトの長"
"さの種類。"

#: build/data/org.zrythm.Zrythm.gschema.xml:264
#, fuzzy
msgid "Last editor object's length"
msgstr "エディター オブジェクトの長さ"

#: build/data/org.zrythm.Zrythm.gschema.xml:265
msgid "The length of the last created editor object (in ticks)."
msgstr "最後に作成されたエディタオブジェクトの長さ（ティック数）。"

#: build/data/org.zrythm.Zrythm.gschema.xml:269
msgid "Note notation"
msgstr "音符表記"

#: build/data/org.zrythm.Zrythm.gschema.xml:270
msgid ""
"The note notation used in the piano roll - MIDI pitch index or notes (C, C#, "
"etc.)"
msgstr ""
"ピアノロールで使用されている音符表記 - MIDIピッチインデックスまたは音符（C、"
"C#など）"

#: build/data/org.zrythm.Zrythm.gschema.xml:275
msgid ""
"Whether to use musical mode. If this is on, time-stretching will be applied "
"to events so that they match the project BPM. This mostly applies to audio "
"regions."
msgstr ""
"ミュージカルモードを使用するかどうか。これがオンの場合、プロジェクトのBPMと一"
"致するようにイベントにタイムストレッチが適用されます。これは主にオーディオ"
"リージョンに適用されます。"

#: build/data/org.zrythm.Zrythm.gschema.xml:279
msgid "Listen to notes while they are moved"
msgstr "音符を移動させながら試聴"

#: build/data/org.zrythm.Zrythm.gschema.xml:280
msgid "Whether to listen to MIDI notes while dragging them in the piano roll."
msgstr "ピアノロールでドラッグしながらMIDI音符を試聴かどうか。"

#: build/data/org.zrythm.Zrythm.gschema.xml:284
msgid "Piano roll highlight"
msgstr "ピアノロールハイライト"

#: build/data/org.zrythm.Zrythm.gschema.xml:285
msgid "Whether to highlight chords, scales, both or none in the piano roll."
msgstr "ピアノロールで和音、音階、両方、または何も強調表示しないかどうか。"

#: build/data/org.zrythm.Zrythm.gschema.xml:289
msgid "Piano roll MIDI modifier"
msgstr "ピアノロールのMIDIモディファイア"

#: build/data/org.zrythm.Zrythm.gschema.xml:290
msgid ""
"The MIDI modifier to display in the MIDI editor (only velocity is valid at "
"the moment)."
msgstr ""
"MIDIエディターに表示するMIDIモディファイア（現時点ではベロシティのみ有効）。"

#: build/data/org.zrythm.Zrythm.gschema.xml:294
#, fuzzy
msgid "Show automation values"
msgstr "オートメーションレーンを表示"

#: build/data/org.zrythm.Zrythm.gschema.xml:295
msgid "Whether to show automation values in the automation editor."
msgstr "オートメーションエディタでオートメーションの値を表示するかどうか。"

#: build/data/org.zrythm.Zrythm.gschema.xml:299
msgid "Browser divider position"
msgstr "ブラウザの区切り位置"

#: build/data/org.zrythm.Zrythm.gschema.xml:300
msgid "Height of the top part of the plugin/file browser."
msgstr "プラグイン/ファイルブラウザの上部の高さ。"

#: build/data/org.zrythm.Zrythm.gschema.xml:304
msgid "Left panel divider position"
msgstr "左パネルの仕切り位置"

#: build/data/org.zrythm.Zrythm.gschema.xml:305
msgid "Position of the resize handle of the left panel."
msgstr "左パネルのリサイズハンドルの位置。"

#: build/data/org.zrythm.Zrythm.gschema.xml:309
#, fuzzy
msgid "Left panel tab index"
msgstr "左パネル"

#: build/data/org.zrythm.Zrythm.gschema.xml:310
#, fuzzy
msgid "Index of the currently opened left panel tab."
msgstr "左パネルのリサイズハンドルの位置。"

#: build/data/org.zrythm.Zrythm.gschema.xml:314
msgid "Right panel divider position"
msgstr "右パネルの仕切り位置"

#: build/data/org.zrythm.Zrythm.gschema.xml:315
msgid "Position of the resize handle of the right panel."
msgstr "右パネルのリサイズハンドルの位置。"

#: build/data/org.zrythm.Zrythm.gschema.xml:319
#, fuzzy
msgid "Right panel tab index"
msgstr "右パネル"

#: build/data/org.zrythm.Zrythm.gschema.xml:320
#, fuzzy
msgid "Index of the currently opened right panel tab."
msgstr "右パネルのリサイズハンドルの位置。"

#: build/data/org.zrythm.Zrythm.gschema.xml:324
msgid "Bot panel divider position"
msgstr "ボットパネルの仕切り位置"

#: build/data/org.zrythm.Zrythm.gschema.xml:325
msgid "Position of the resize handle of the bot panel."
msgstr "下パネルのリサイズハンドルの位置。"

#: build/data/org.zrythm.Zrythm.gschema.xml:329
#, fuzzy
msgid "Bot panel tab index"
msgstr "下パネルのタブインデックス"

#: build/data/org.zrythm.Zrythm.gschema.xml:330
msgid "Index of the currently opened bottom panel tab."
msgstr "現在開いている下部パネルのタブのインデックス。"

#: build/data/org.zrythm.Zrythm.gschema.xml:334
msgid "Plugin browser tab"
msgstr "プラグインブラウザのタブ"

#: build/data/org.zrythm.Zrythm.gschema.xml:335
msgid "Selected plugin browser tab."
msgstr "選択したプラグインブラウザのタブ。"

#: build/data/org.zrythm.Zrythm.gschema.xml:339
msgid "Plugin browser filter"
msgstr "プラグインブラウザのフィルタ"

#: build/data/org.zrythm.Zrythm.gschema.xml:340
msgid "Selected plugin browser filter"
msgstr "選択したプラグインブラウザのフィルタ"

#: build/data/org.zrythm.Zrythm.gschema.xml:344
#, fuzzy
msgid "Plugin browser collections"
msgstr "プラグインブラウザのタブ"

#: build/data/org.zrythm.Zrythm.gschema.xml:345
#, fuzzy
msgid "Tree paths of the selected collections in the plugin browser."
msgstr "プラグイン/ファイルブラウザの上部の高さ。"

#: build/data/org.zrythm.Zrythm.gschema.xml:349
#, fuzzy
msgid "Plugin browser categories"
msgstr "プラグインブラウザのフィルタ"

#: build/data/org.zrythm.Zrythm.gschema.xml:350
#, fuzzy
msgid "Tree paths of the selected categories in the plugin browser."
msgstr "プラグイン/ファイルブラウザの上部の高さ。"

#: build/data/org.zrythm.Zrythm.gschema.xml:354
#, fuzzy
msgid "Plugin browser protocols"
msgstr "プラグインブラウザのタブ"

#: build/data/org.zrythm.Zrythm.gschema.xml:355
#, fuzzy
msgid "Tree paths of the selected protocols in the plugin browser."
msgstr "プラグイン/ファイルブラウザの上部の高さ。"

#: build/data/org.zrythm.Zrythm.gschema.xml:359
msgid "Timeline event viewer visibility"
msgstr "イベント ビューアを表示"

#: build/data/org.zrythm.Zrythm.gschema.xml:360
msgid "Whether the timeline event viewer is visible or not."
msgstr "タイムラインのイベントビューアが表示されているかどうか。"

#: build/data/org.zrythm.Zrythm.gschema.xml:364
msgid "Editor event viewer visibility"
msgstr "エディタイベントビューアの可視性"

#: build/data/org.zrythm.Zrythm.gschema.xml:365
msgid "Whether the editor event viewer is visible or not."
msgstr "エディタのイベントビューアが表示されているかどうか。"

#: build/data/org.zrythm.Zrythm.gschema.xml:370
msgid "Monitor out volume"
msgstr "モニター出力の音量"

#: build/data/org.zrythm.Zrythm.gschema.xml:371
msgid "The monitor out volume in amplitude (0 to 2)."
msgstr "モニターアウトの音量（0.0～2.0）。"

#: build/data/org.zrythm.Zrythm.gschema.xml:375
msgid "Transport display type"
msgstr "トランスポートの表示形式"

#: build/data/org.zrythm.Zrythm.gschema.xml:376
msgid "Selected transport display type (BBT/time)."
msgstr "選択したトランスポート表示形式(BBT/時刻)。"

#: build/data/org.zrythm.Zrythm.gschema.xml:380
msgid "Ruler display type"
msgstr "ルーラーの表示形式"

#: build/data/org.zrythm.Zrythm.gschema.xml:381
msgid "Selected ruler display type (BBT/time)."
msgstr "選択したルーラーの表示形式(BBT/時刻)。"

#: build/data/org.zrythm.Zrythm.gschema.xml:385
msgid "Selected editing tool"
msgstr "選択された編集ツール"

#: build/data/org.zrythm.Zrythm.gschema.xml:386
msgid "Selected editing tool."
msgstr "選択した編集ツール。"

#: build/data/org.zrythm.Zrythm.gschema.xml:390
msgid "Last used MIDI function"
msgstr "最後に使用したMIDI関数"

#: build/data/org.zrythm.Zrythm.gschema.xml:391
msgid ""
"Last used MIDI function (index corresponding to enum in midi function "
"action)."
msgstr ""
"最後に使用したMIDI関数（MIDI関数アクションのenumに対するインデックス）。"

#: build/data/org.zrythm.Zrythm.gschema.xml:395
#, fuzzy
msgid "Last used automation function"
msgstr "最後に使用したMIDI関数"

#: build/data/org.zrythm.Zrythm.gschema.xml:396
#, fuzzy
msgid ""
"Last used automation function (index corresponding to enum in automation "
"function action)."
msgstr ""
"最後に使用したMIDI関数（MIDI関数アクションのenumに対するインデックス）。"

#: build/data/org.zrythm.Zrythm.gschema.xml:400
#, fuzzy
msgid "Last used audio function"
msgstr "最後に使用したMIDI関数"

#: build/data/org.zrythm.Zrythm.gschema.xml:401
#, fuzzy
msgid ""
"Last used audio function (index corresponding to enum in audio function "
"action)."
msgstr ""
"最後に使用したMIDI関数（MIDI関数アクションのenumに対するインデックス）。"

#: build/data/org.zrythm.Zrythm.gschema.xml:410
msgid "Genre to use when exporting, if the file type supports it."
msgstr ""
"ファイルタイプがサポートしている場合は、エクスポート時に使用するジャンルの指"
"定。"

#: build/data/org.zrythm.Zrythm.gschema.xml:415
msgid "Artist to use when exporting, if the file type supports it."
msgstr ""
"ファイル形式がサポートしている場合は、エクスポート時に使用するアーティストの"
"指定。"

#: build/data/org.zrythm.Zrythm.gschema.xml:419
msgid "Time range"
msgstr "時間の範囲"

#: build/data/org.zrythm.Zrythm.gschema.xml:420
msgid "Time range to export."
msgstr "エクスポートする時間範囲。"

#: build/data/org.zrythm.Zrythm.gschema.xml:425
msgid "Format to export to."
msgstr "エクスポートするフォーマット。"

#: build/data/org.zrythm.Zrythm.gschema.xml:429
msgid "Filename pattern"
msgstr "ファイル名パターン"

#: build/data/org.zrythm.Zrythm.gschema.xml:430
msgid "Filename pattern for exported files."
msgstr "書き出すファイルのファイル名パターン。"

#: build/data/org.zrythm.Zrythm.gschema.xml:435
msgid "Add dither while exporting, if applicable."
msgstr "エクスポート中にディザを追加します。"

#: build/data/org.zrythm.Zrythm.gschema.xml:439
msgid "Export stems"
msgstr "ステムの書き出し"

#: build/data/org.zrythm.Zrythm.gschema.xml:440
msgid "Whether to export stems instead of the mixdown."
msgstr "ミックスダウンの代わりにステムを書き出すかどうか。"

#: build/data/org.zrythm.Zrythm.gschema.xml:445
msgid "Bit depth to use when exporting"
msgstr "エクスポート時に使用するビット深度"

#: build/data/org.zrythm.Zrythm.gschema.xml:453
msgid "Track properties expanded"
msgstr "トラック属性の展開状態"

#: build/data/org.zrythm.Zrythm.gschema.xml:454
msgid "Whether track properties is expanded."
msgstr "トラックのプロパティが展開されているかどうか。"

#: build/data/org.zrythm.Zrythm.gschema.xml:458
msgid "Track outputs expanded"
msgstr "トラック出力の展開状況"

#: build/data/org.zrythm.Zrythm.gschema.xml:459
msgid "Whether track outputs is expanded."
msgstr "トラック出力が展開されているかどうか。"

#: build/data/org.zrythm.Zrythm.gschema.xml:463
msgid "Track sends expanded"
msgstr "トラックセンドの展開状況"

#: build/data/org.zrythm.Zrythm.gschema.xml:464
msgid "Whether track sends is expanded."
msgstr "トラックセンドが展開されているかどうか。"

#: build/data/org.zrythm.Zrythm.gschema.xml:468
msgid "Track inputs expanded"
msgstr "トラック入力の展開状況"

#: build/data/org.zrythm.Zrythm.gschema.xml:469
msgid "Whether track inputs is expanded."
msgstr "トラック入力が展開されているかどうか。"

#: build/data/org.zrythm.Zrythm.gschema.xml:473
msgid "Track controls expanded"
msgstr "トラックコントロールの展開状況"

#: build/data/org.zrythm.Zrythm.gschema.xml:474
msgid "Whether track controls is expanded."
msgstr "トラックコントロールが展開されているかどうか。"

#: build/data/org.zrythm.Zrythm.gschema.xml:478
msgid "Track inserts expanded"
msgstr "トラックインサートの展開状況"

#: build/data/org.zrythm.Zrythm.gschema.xml:479
msgid "Whether track inserts is expanded."
msgstr "トラックインサートが展開されているかどうか。"

#: build/data/org.zrythm.Zrythm.gschema.xml:483
msgid "Track midi-fx expanded"
msgstr "トラックmidi-fxの展開状態"

#: build/data/org.zrythm.Zrythm.gschema.xml:484
msgid "Whether track midi-fx is expanded."
msgstr "トラックMIDI-FXが展開されているかどうか。"

#: build/data/org.zrythm.Zrythm.gschema.xml:488
msgid "Track fader expanded"
msgstr "トラックフェーダーの展開状況"

#: build/data/org.zrythm.Zrythm.gschema.xml:489
msgid "Whether track fader is expanded."
msgstr "トラックフェーダーが展開されているかどうか。"

#: build/data/org.zrythm.Zrythm.gschema.xml:493
msgid "Track comment expanded"
msgstr "トラックコメントの展開状態"

#: build/data/org.zrythm.Zrythm.gschema.xml:494
msgid "Whether track comment is expanded."
msgstr "トラックコメントが展開されているかどうか。"

#: build/data/org.zrythm.Zrythm.gschema.xml:502
msgid "Transport loop"
msgstr "トランスポートのループ"

#: build/data/org.zrythm.Zrythm.gschema.xml:503
msgid "Whether looping is enabled."
msgstr "ループが有効になっているかどうか。"

#: build/data/org.zrythm.Zrythm.gschema.xml:507
msgid "Return to cue"
msgstr "キューに戻る"

#: build/data/org.zrythm.Zrythm.gschema.xml:508
msgid "Whether return to cue on stop is enabled."
msgstr "停止時にキューへ戻るかどうかが有効になっているかどうか。"

#: build/data/org.zrythm.Zrythm.gschema.xml:512
msgid "Metronome enabled"
msgstr "メトロノームの有効状態"

#: build/data/org.zrythm.Zrythm.gschema.xml:513
msgid "Whether the metronome is enabled."
msgstr "メトロノームが有効になっているかどうか。"

#: build/data/org.zrythm.Zrythm.gschema.xml:518
msgid "Metronome volume"
msgstr "メトロノームの音量"

#: build/data/org.zrythm.Zrythm.gschema.xml:519
msgid "The metronome volume in amplitude (0 to 2)."
msgstr "メトロノームの音量の振幅（0.0～2.0）。"

#: build/data/org.zrythm.Zrythm.gschema.xml:523
msgid "Punch mode enabled"
msgstr "パンチモードの有効状態"

#: build/data/org.zrythm.Zrythm.gschema.xml:524
msgid "Whether punch in/out is enabled for recording."
msgstr "録音時にパンチイン/アウトが有効かどうか。"

#: build/data/org.zrythm.Zrythm.gschema.xml:528
msgid "Start playback on MIDI input"
msgstr "MIDI 入力時に再生を開始する"

#: build/data/org.zrythm.Zrythm.gschema.xml:529
msgid "Whether to start playback on MIDI input."
msgstr "MIDI入力で再生を開始するかどうか。"

#: build/data/org.zrythm.Zrythm.gschema.xml:534
msgid "Recording mode."
msgstr "録音モード。"

#: build/data/org.zrythm.Zrythm.gschema.xml:547
msgid "Audio backend"
msgstr "オーディオバックエンド"

#: build/data/org.zrythm.Zrythm.gschema.xml:548
msgid "The audio backend to use."
msgstr "使用するオーディオバックエンド。"

#: build/data/org.zrythm.Zrythm.gschema.xml:552
msgid "RtAudio device"
msgstr "RtAudioのデバイス名"

#: build/data/org.zrythm.Zrythm.gschema.xml:553
msgid "The name of the RtAudio device to use."
msgstr "使用する RtAudio デバイスの名前。"

#: build/data/org.zrythm.Zrythm.gschema.xml:557
msgid "SDL device"
msgstr "SDLのデバイス名"

#: build/data/org.zrythm.Zrythm.gschema.xml:558
msgid "The name of the SDL device to use."
msgstr "使用する SDL デバイスの名前。"

#: build/data/org.zrythm.Zrythm.gschema.xml:563
msgid "Samplerate to pass to the backend."
msgstr "バックエンドに渡すサンプルレート。"

#: build/data/org.zrythm.Zrythm.gschema.xml:567
msgid "Buffer size"
msgstr "バッファサイズ"

#: build/data/org.zrythm.Zrythm.gschema.xml:568
msgid "Buffer size to pass to the backend."
msgstr "バックエンドに渡すバッファサイズ。"

#: build/data/org.zrythm.Zrythm.gschema.xml:572
msgid "MIDI backend"
msgstr "MIDIバックエンド"

#: build/data/org.zrythm.Zrythm.gschema.xml:573
msgid "The MIDI backend to use."
msgstr "使用するMIDIバックエンド。"

#: build/data/org.zrythm.Zrythm.gschema.xml:577
msgid "Audio inputs"
msgstr "オーディオ入力"

#: build/data/org.zrythm.Zrythm.gschema.xml:578
msgid "A list of audio inputs to enable."
msgstr "有効にするオーディオ入力のリスト。"

#: build/data/org.zrythm.Zrythm.gschema.xml:582
msgid "MIDI controllers"
msgstr "MIDIコントローラー"

#: build/data/org.zrythm.Zrythm.gschema.xml:583
msgid "A list of controllers to enable."
msgstr "有効にするコントローラーのリスト。"

#: build/data/org.zrythm.Zrythm.gschema.xml:592
#: build/data/org.zrythm.Zrythm.gschema.xml:647
msgid "Paths"
msgstr "パス"

#: build/data/org.zrythm.Zrythm.gschema.xml:597
msgid "The directory used to save user data in."
msgstr "ユーザーデータの保存に使用されるディレクトリ。"

#: build/data/org.zrythm.Zrythm.gschema.xml:606
msgid "UIs"
msgstr "UI"

#: build/data/org.zrythm.Zrythm.gschema.xml:610
msgid "Open UI on instantiation"
msgstr "インスタンス化時に UI を開く"

#: build/data/org.zrythm.Zrythm.gschema.xml:611
msgid "Open plugin UIs when they are instantiated."
msgstr "インスタンス化されたときにプラグインのUIを開く。"

#: build/data/org.zrythm.Zrythm.gschema.xml:615
msgid "Keep window on top"
msgstr "ウィンドウを上に保持"

#: build/data/org.zrythm.Zrythm.gschema.xml:616
msgid "Always show plugin UIs on top of the main window."
msgstr "常にメインウィンドウの上にプラグインのUIを表示します。"

#: build/data/org.zrythm.Zrythm.gschema.xml:620
msgid "Generic UIs"
msgstr "汎用UI"

#: build/data/org.zrythm.Zrythm.gschema.xml:621
msgid "Show generic plugin UIs generated by Zrythm instead of custom ones."
msgstr ""
"カスタムのものではなく、Zrythmによって生成された汎用のプラグインUIを表示しま"
"す。"

#: build/data/org.zrythm.Zrythm.gschema.xml:625
msgid "Bridge unsupported UIs"
msgstr "サポートされていない UI をブリッジする"

#: build/data/org.zrythm.Zrythm.gschema.xml:626
msgid ""
"Bridge unsupported UIs in another process instead of creating generic ones. "
"This will lead to some performance loss."
msgstr ""
"汎用的な U を作成する代わりに、別のプロセスでサポートされていない U をブリッ"
"ジします。これは、いくつかのパフォーマンスの損失につながります."

#: build/data/org.zrythm.Zrythm.gschema.xml:631
msgid "Refresh rate"
msgstr "再描画間隔"

#: build/data/org.zrythm.Zrythm.gschema.xml:632
msgid ""
"Refresh rate in Hz. If set to 0, the screen's refresh rate will be used."
msgstr ""
"リフレッシュレート（Hz）。0に設定すると、画面のリフレッシュレートが使用されま"
"す。"

#: build/data/org.zrythm.Zrythm.gschema.xml:637
#, fuzzy
msgid "Scale factor"
msgstr "スケールオブジェクト"

#: build/data/org.zrythm.Zrythm.gschema.xml:638
#, fuzzy
msgid ""
"Scale factor to pass to plugin UIs. If set to 0, the monitor's scale factor "
"will be used."
msgstr ""
"リフレッシュレート（Hz）。0に設定すると、画面のリフレッシュレートが使用されま"
"す。"

#: build/data/org.zrythm.Zrythm.gschema.xml:655
msgid "VST plugins"
msgstr "VSTプラグイン"

#: build/data/org.zrythm.Zrythm.gschema.xml:656
msgid ""
"The search paths to scan for VST plugins in. Duplicate paths will be "
"deduplicated."
msgstr ""
"VST プラグインをスキャンするための検索パス。重複するパスは重複除去されます。"

#: build/data/org.zrythm.Zrythm.gschema.xml:660
msgid "SFZ instruments"
msgstr "SFZ音源"

#: build/data/org.zrythm.Zrythm.gschema.xml:661
msgid ""
"The search paths to scan for SFZ instruments in. Duplicate paths will be "
"deduplicated."
msgstr "SFZ 音源をスキャンするための検索パス。重複するパスは重複除去されます。"

#: build/data/org.zrythm.Zrythm.gschema.xml:665
msgid "SF2 instruments"
msgstr "SF2音源"

#: build/data/org.zrythm.Zrythm.gschema.xml:666
msgid ""
"The search paths to scan for SF2 instruments in. Duplicate paths will be "
"deduplicated."
msgstr "SF2 音源をスキャンするための検索パス。重複するパスは重複除去されます。"

#: build/data/org.zrythm.Zrythm.gschema.xml:679
msgid "Fade algorithm"
msgstr "フェードアルゴリズム"

#: build/data/org.zrythm.Zrythm.gschema.xml:680
msgid "Default fade algorithm to use for fade in/outs."
msgstr "フェードイン/アウトに使用するデフォルトのフェードアルゴリズム。"

#: build/data/org.zrythm.Zrythm.gschema.xml:694
msgid "Default algorithm to use for automation curves."
msgstr "オートメーションカーブに使用するデフォルトのアルゴリズム。"

#: build/data/org.zrythm.Zrythm.gschema.xml:708
msgid "Undo stack length"
msgstr "元に戻すスタックの長さ"

#: build/data/org.zrythm.Zrythm.gschema.xml:709
msgid "Maximum undo history stack length. Set to -1 for unlimited."
msgstr "元に戻す履歴のスタックの最大長。無制限の場合は -1 に設定します。"

#: build/data/org.zrythm.Zrythm.gschema.xml:724
msgid ""
"Interval to auto-save projects, in minutes. Auto-saving will be disabled if "
"this is set to 0."
msgstr ""
"プロジェクトのバックアップを自動保存する間隔を分単位で設定します。これを 0 に"
"設定すると、自動保存が無効になります。"

#: build/data/org.zrythm.Zrythm.gschema.xml:732
msgid "UI"
msgstr "UI"

#: build/data/org.zrythm.Zrythm.gschema.xml:737
msgid "Draw detail"
msgstr "詳細レベル"

#: build/data/org.zrythm.Zrythm.gschema.xml:738
msgid "Level of detail to use when drawing graphics."
msgstr "グラフィックスをレンダリングするときに使用する詳細レベル。"

#: build/data/org.zrythm.Zrythm.gschema.xml:743
#, fuzzy
msgid "Font scale"
msgstr "音階内"

#: build/data/org.zrythm.Zrythm.gschema.xml:744
#, fuzzy
msgid "Font scale."
msgstr "音階内"

#: build/data/org.zrythm.Zrythm.gschema.xml:748
msgid "User interface language"
msgstr "ユーザー インターフェイス言語"

#: build/data/org.zrythm.Zrythm.gschema.xml:749
msgid "The language to use for the user interface."
msgstr "ユーザーインターフェースに使用する言語。"

#: build/data/org.zrythm.Zrythm.gschema.xml:757
msgid "DSP"
msgstr "DSP"

#: build/data/org.zrythm.Zrythm.gschema.xml:758
msgid "Pan"
msgstr "パン"

#: build/data/org.zrythm.Zrythm.gschema.xml:762
msgid "Pan algorithm"
msgstr "パンの計算法"

#: build/data/org.zrythm.Zrythm.gschema.xml:763
msgid ""
"The panning algorithm to use when applying pan on mono signals (not used at "
"the moment)."
msgstr ""
"モノラル信号にパンを適用するときに使用するパンニングアルゴリズム（現時点では"
"使用されていません）。"

#: build/data/org.zrythm.Zrythm.gschema.xml:767
msgid "Pan law"
msgstr "パン・ロー"

#: build/data/org.zrythm.Zrythm.gschema.xml:768
msgid ""
"The pan law to use when applying pan on mono signals (not used at the "
"moment)."
msgstr ""
"モノラル信号にパンを適用するときに使用するパン則(現時点では使用されていませ"
"ん)。"

#, fuzzy, c-format
#~ msgid ""
#~ "Usage: %s [ OPTIONS ] [ PROJECT-FILE-PATH ]\n"
#~ "\n"
#~ "Options:\n"
#~ "  -h, --help      display this help message and exit\n"
#~ "  --convert-yaml-to-zpj  convert a yaml project to the .zpj format\n"
#~ "  --convert-zpj-to-yaml  convert a zpj project to the YAML format\n"
#~ "  -o, --output    specify an output file\n"
#~ "  -p, --print-settings  print current settings\n"
#~ "  --pretty        print output in user-friendly way\n"
#~ "  --reset-to-factory  reset to factory settings\n"
#~ "  --gdb           run %s through GDB (debugger)\n"
#~ "  --callgrind     run %s through callgrind (profiler)\n"
#~ "  --gen-project   generate a project from a script\n"
#~ "  --audio-backend  override the audio backend to use\n"
#~ "  --midi-backend  override the MIDI backend to use\n"
#~ "  --dummy         overrides both the audio and MIDI backends to dummy\n"
#~ "  --buf-size      overrides the buffer size to use for the audio backend, "
#~ "if applicable\n"
#~ "  --samplerate    overrides the samplerate to use for the audio backend, "
#~ "if applicable\n"
#~ "  --interactive   interactive mode, where applicable\n"
#~ "  -v, --version   output version information and exit\n"
#~ "\n"
#~ "Examples:\n"
#~ "  %s -v       print version\n"
#~ "  %s --callgrind --dummy --buf-size=8192  profile %s using the dummy "
#~ "backend and a buffer size of 8192\n"
#~ "  %s --convert-zpj-to-yaml myproject.zpj --output myproject.yaml  convert "
#~ "a compressed zpj project to YAML\n"
#~ "  %s --gen-project --input myscript.scm --output myproject  generate a "
#~ "project using myscript.scm\n"
#~ "  %s -p --pretty  pretty-print current settings\n"
#~ "\n"
#~ "Please report issues to %s\n"
#~ msgstr ""
#~ "使用方法: %s [ オプション ] [ プロジェクトファイルのパス ]\n"
#~ "\n"
#~ "オプション:\n"
#~ "  -h, --help             このメッセージを表示して終了\n"
#~ "  --convert-yaml-to-zpj  yaml形式のプロジェクトをzpj形式に変換\n"
#~ "  --convert-zpj-to-yaml  zpj形式のプロジェクトをyaml形式に変換\n"
#~ "  -o, --output           出力ファイルを指定\n"
#~ "  -p, --print-settings   現在の設定値を表示\n"
#~ "  --pretty               整形して表示\n"
#~ "  --gdb                  GDB（デバッガー）を使用して%sを実行\n"
#~ "  --callgrind            callgrind（プロファイラー）を使用して%sを実行\n"
#~ "  --audio-backend        オーディオバックエンドを置換して使用\n"
#~ "  --midi-backend         MIDIバックエンドを置換して使用\n"
#~ "  --dummy                オーディオバックエンドとMIDIバックエンドをどちら"
#~ "もダミーに置換\n"
#~ "  --buf-size             可能な場合は、オーディオバックエンドで使用する"
#~ "バッファーサイズを置換\n"
#~ "  --interactive          可能な場合は、対話的モードにする\n"
#~ "  --reset-to-factory     初期設定に戻す\n"
#~ "  -v, --version          バージョン情報を表示して終了\n"
#~ "\n"
#~ "例:\n"
#~ "  %s -v                                                           バージョ"
#~ "ンを表示\n"
#~ "  %s --callgrind --dummy --buf-size=8192                          ダミーの"
#~ "バックエンドとバッファーサイズとして8192を使用して%sをプロファイル\n"
#~ "  %s --convert-zpj-to-yaml myproject.zpj --output myproject.yaml  圧縮され"
#~ "たzpj形式プロジェクトをyaml形式に変換\n"
#~ "  %s -p --pretty                                                  現在の設"
#~ "定値を整形して表示\n"
#~ "\n"
#~ "バグは%sにご報告ください。\n"

#, c-format
#~ msgid "Project failed to compress: %s\n"
#~ msgstr "プロジェクトの圧縮に失敗しました: %s\n"

#, c-format
#~ msgid "Project successfully compressed.\n"
#~ msgstr "プロジェクトが正常に圧縮されました。\n"

#, c-format
#~ msgid "Project successfully decompressed.\n"
#~ msgstr "プロジェクトが正常に解凍されました。\n"

#~ msgctxt "guilabel"
#~ msgid "General"
#~ msgstr "全般"

#~ msgctxt "guilabel"
#~ msgid "Plugins"
#~ msgstr "プラグイン"

#~ msgctxt "guilabel"
#~ msgid "Editing"
#~ msgstr "編集"

#~ msgctxt "guilabel"
#~ msgid "Audio"
#~ msgstr "オーディオ"

#~ msgctxt "guilabel"
#~ msgid "Automation"
#~ msgstr "オートメーション"

#~ msgctxt "guilabel"
#~ msgid "Undo"
#~ msgstr "元に戻し"

#~ msgctxt "guilabel"
#~ msgid "Projects"
#~ msgstr "プロジェクト"

#~ msgctxt "guilabel"
#~ msgid "UI"
#~ msgstr "UI"

#~ msgctxt "guilabel"
#~ msgid "UIs"
#~ msgstr "UI"

#~ msgctxt "guilabel"
#~ msgid "DSP"
#~ msgstr "DSP"

#~ msgctxt "guilabel"
#~ msgid "Pan"
#~ msgstr "パン"

#~ msgctxt "guilabel"
#~ msgid "Engine"
#~ msgstr "エンジン"

#~ msgctxt "guilabel"
#~ msgid "Paths"
#~ msgstr "パス"

#~ msgid "Can't paste selections"
#~ msgstr "貼り付けできません"

#~ msgid "Plugin favorites"
#~ msgstr "お気に入りプラグイン"

#~ msgid ""
#~ "A list of plugin favorites as strings separated by '::', where the first "
#~ "element is the name of the list."
#~ msgstr ""
#~ "「::」で区切られた文字列としてのプラグインのお気に入りのリスト。最初の要素"
#~ "はリストの名前です。"

#~ msgid ""
#~ "uncompressed_size != frame_content_size impossible because zstd will "
#~ "check this condition!"
#~ msgstr ""
#~ "uncompressed_size != frame_content_size：zstdがこの状態をチェックするの"
#~ "で、不可能です!"

#~ msgid "Click to enable MIDI controllers to be connected automatically"
#~ msgstr "クリックするとMIDIコントローラーが自動的に接続されます"

#, fuzzy
#~ msgctxt "guilabel"
#~ msgid "Preferences"
#~ msgstr "設定"

#~ msgid "Controllers found"
#~ msgstr "コントローラが見つかりました"

#~ msgid "(trial) "
#~ msgstr "(トライアル) "

#, fuzzy
#~ msgctxt "guilabel"
#~ msgid "\"normal\""
#~ msgstr "普通音符"

#, fuzzy
#~ msgctxt "guilabel"
#~ msgid "\"velocity\""
#~ msgstr "ベロシティ"

#, fuzzy
#~ msgctxt "guilabel"
#~ msgid "\"category\""
#~ msgstr "カテゴリー"

#, fuzzy
#~ msgctxt "guilabel"
#~ msgid "\"Electronic\""
#~ msgstr "ジャンル"

#, fuzzy
#~ msgctxt "guilabel"
#~ msgid "\"Zrythm\""
#~ msgstr "Zrythm"

#, fuzzy
#~ msgctxt "guilabel"
#~ msgid "\"superellipse\""
#~ msgstr "超楕円"

#~ msgid "Scanned VST plugin"
#~ msgstr "VSTプラグインをスキャンしました"

#, c-format
#~ msgid "Skipped VST plugin at %s"
#~ msgstr "%sのVSTプラグインをスキップしました"

#~ msgid "Both"
#~ msgstr "両方"

#~ msgid "Grid"
#~ msgstr "グリッド"

#~ msgid "Note type"
#~ msgstr "ノートの種類"

#~ msgid "Sample rate"
#~ msgstr "サンプルレート"

#~ msgid "Piano roll panel"
#~ msgstr "ピアノロールパネル"

#~ msgid "<tt><i>Engine</i></tt>"
#~ msgstr "<tt><i>エンジン</i></tt>"

#~ msgid "Initializing main window"
#~ msgstr "メイン ウィンドウを初期化中"

#~ msgid "Piano Roll"
#~ msgstr "ピアノロール"

#~ msgid "Initializing plugin manager"
#~ msgstr "プラグインマネージャの初期化"

#~ msgid ""
#~ "VST support without Carla is deprecated and will be removed in future "
#~ "versions."
#~ msgstr ""
#~ "CarlaなしのVSTサポートは非推奨であり、将来のバージョンでは削除される予定で"
#~ "す。"

#~ msgid "Initializing symap"
#~ msgstr "symapを初期化中"

#, c-format
#~ msgid "RMS"
#~ msgstr "RMS"

#~ msgid "Choose the paths to scan for VST2 plugins (or accept the default)"
#~ msgstr ""
#~ "VST2プラグインをスキャンするパスを選択します（またはデフォルトを受け入れま"
#~ "す）"

#, fuzzy
#~ msgid "PortAudio"
#~ msgstr "オーディオをエクスポート"

#, fuzzy
#~ msgid "RtAudio"
#~ msgstr "オーディオ"

#~ msgid "Automation curve algorithm"
#~ msgstr "オートメーションカーブのアルゴリズム"

#~ msgid "The panning algorithm"
#~ msgstr "パンアルゴリズム"

#, fuzzy
#~ msgid "The pan law"
#~ msgstr "パン法"

#~ msgid "Zrythm directory"
#~ msgstr "Zrythmのパス"

#~ msgid "The name of the SDL audio device to open."
#~ msgstr "開くSDLオーディオデバイスの名前です。"

#~ msgid "The interface language."
#~ msgstr "インターフェース言語。"

#~ msgid "Bounce to audio with effects"
#~ msgstr "エフェクトでオーディオにバウンス"

#~ msgid ""
#~ "Open plugin UIs when they are dragged and dropped or activated in the "
#~ "plugin browser or not."
#~ msgstr ""
#~ "プラグインのブラウザでドラッグ＆ドロップしたり、有効化したりしたときにプラ"
#~ "グインのUIを開くかどうか。"

#~ msgid "Whether plugin UIs should always be shown on top of the main window"
#~ msgstr "プラグインの UI を常にメインウィンドウの上に表示するかどうか"

#~ msgid ""
#~ "If this is set to 1, plugin UIs will always be shown on top of the main "
#~ "window."
#~ msgstr "プラグインUIウィンドウを常にメインウィンドウの上に配置する。"

#~ msgid "Force generic plugin UIs"
#~ msgstr "汎用的なプラグイン UI を強制的に使用する"

#~ msgid ""
#~ "Whether to force generic plugin UIs or not. If this is set to 1, custom "
#~ "plugin UIs will be ignored."
#~ msgstr ""
#~ "汎用プラグインUIを強制するかどうか。これが1に設定されている場合、カスタム"
#~ "プラグインUIは無視されます。"

#, fuzzy
#~ msgid "Region Size"
#~ msgstr "リージョン"

#, fuzzy
#~ msgid "Autosave interval in minutes"
#~ msgstr "自動保存間隔"

#~ msgid "Musical mode on/off"
#~ msgstr "ミュージカルモードの有効・無効"

#~ msgid "Editor properties"
#~ msgstr "エディタの属性"

#~ msgid "Audio Bus"
#~ msgstr "オーディオバス"

#~ msgid "MIDI Bus"
#~ msgstr "MIDIバス"

#, fuzzy
#~ msgid "Audio buffer"
#~ msgstr "バッファサイズ"

#, fuzzy
#~ msgid "GNU Guile Scripting Interface"
#~ msgstr "スクリプトインタフェース"

#~ msgid "English [en]"
#~ msgstr "英語[en]"

#~ msgid "English UK [en_GB]"
#~ msgstr "英語[en_GB]"

#~ msgid "German [de]"
#~ msgstr "ドイツ語[de]"

#~ msgid "French [fr]"
#~ msgstr "フランス語[fr]"

#~ msgid "Italian [it]"
#~ msgstr "イタリア語[it]"

#~ msgid "Norwegian [nb_NO]"
#~ msgstr "ノルウェー語 [nb_NO]"

#~ msgid "Spanish [es]"
#~ msgstr "スペイン語[es]"

#~ msgid "Japanese [ja]"
#~ msgstr "日本語[ja]"

#~ msgid "Portuguese [pt]"
#~ msgstr "ポルトガル語[pt]"

#~ msgid "Russian [ru]"
#~ msgstr "ロシア語[ru]"

#~ msgid "Chinese [zh]"
#~ msgstr "中国語[zh]"

#~ msgid "JACK functionality is disabled"
#~ msgstr "JACK機能は無効です"

#~ msgid "PortAudio functionality is disabled"
#~ msgstr "PortAudio機能が無効になっています"

#, c-format
#~ msgid "JACK Error: %s"
#~ msgstr "JACKエラー：%s"

#~ msgid "Home"
#~ msgstr "編集"

#, c-format
#~ msgid "Cannot locate property %s in class %s"
#~ msgstr "クラス%sでプロパティ%sが見つかりません"

#, c-format
#~ msgid "Failed to find property %s in %s or parent %s"
#~ msgstr "%sまたは親%sでプロパティ%sが見つかりませんでした"

#, c-format
#~ msgid "Failed to retrieve va_list value: %s"
#~ msgstr "va_list値を取得できませんでした：%s"

#~ msgid "Plugin 1"
#~ msgstr "プラグイン1"

#~ msgid "out"
#~ msgstr "出力"

#~ msgid "expander"
#~ msgstr "エキスパンダー"

#~ msgid "LFO 1"
#~ msgstr "LFO１"

#~ msgid "Duplicate Chord(s)"
#~ msgstr "和音イベントを複製"

#~ msgid "Delete Object(s)"
#~ msgstr "オブジェクトを削除"

#~ msgid "Create Chord(s)"
#~ msgstr "和音を作成"

#~ msgid "Change Marker"
#~ msgstr "目印を変更"

#~ msgid "Move Object(s)"
#~ msgstr "オブジェクトを移動"

#~ msgid "Duplicate Object(s)"
#~ msgstr "オブジェクトを複製"

#~ msgid "Resize MIDI Note(s)"
#~ msgstr "MIDI音符の長さを変更"

#~ msgid "Change Velocities"
#~ msgstr "ベロシティを変更"

#~ msgid "Move Automation"
#~ msgstr "自動操作イベントを移動"

#~ msgid "Quantize Object(s)"
#~ msgstr "オブジェクトをクオンタイズ"

#~ msgid "Move Chord(s)"
#~ msgstr "和音イベントを移動"

#~ msgid "Resize Object(s)"
#~ msgstr "オブジェクトのサイズ変更"

#~ msgid "Change Name"
#~ msgstr "名称を変更"

#~ msgid "Change Clip Start Position"
#~ msgstr "クリップの開始位置を変更"

#~ msgid "Change Loop Start Position"
#~ msgstr "ループの開始位置を変更"

#~ msgid "Change Loop End Position"
#~ msgstr "ループ終わりの位置を変更"

#~ msgid "Cut Region(s)"
#~ msgstr "リージョンを切り取り"

#~ msgid "Duplicate Automation"
#~ msgstr "自動操作イベントを複製"

#~ msgid "Create Automation Point(s)"
#~ msgstr "自動操作点を作成"

#~ msgid "Change Scale"
#~ msgstr "音階を変更"

#~ msgid "Bus"
#~ msgstr "バス"

#~ msgid ""
#~ "Project doesn't have a path yet. Please save the project before exporting."
#~ msgstr ""
#~ "プロジェクトにはまだパスがありません。Please save the project before "
#~ "exporting."

#~ msgid "Left"
#~ msgstr "左"

#~ msgid "Bot"
#~ msgstr "下"

#~ msgid "Right"
#~ msgstr "右"

#~ msgid "Show Lanes - Shows the track's lanes"
#~ msgstr "レーンを表示 - トラックのレーンを表示します"

#~ msgid ""
#~ "Channel Slot - Double click to open plugin - Click and drag to move plugin"
#~ msgstr ""
#~ "チャンネルスロット - ダブルクリックしてプラグインを開きます - クリックして"
#~ "ドラッグしてプラグインを移動します"

#~ msgid ""
#~ "Region - Click and drag to move around (hold Shift to disable snapping) - "
#~ "Double click to bring up the clip editor"
#~ msgstr ""
#~ "Region  - クリックしてドラッグして移動する（Shiftを押したままスナップを無"
#~ "効にする） - ダブルクリックしてクリップエディタを開く"

#, fuzzy
#~ msgid ""
#~ "Marker - Click and drag to move - HoldShift to bypass snapping - Double "
#~ "click to edit name"
#~ msgstr ""
#~ "Region  - クリックしてドラッグして移動する（Shiftを押したままスナップを無"
#~ "効にする） - ダブルクリックしてクリップエディタを開く"

#, fuzzy
#~ msgid ""
#~ "Chord - Click and drag to move around (hold Shift to disable snapping)"
#~ msgstr ""
#~ "Region  - クリックしてドラッグして移動する（Shiftを押したままスナップを無"
#~ "効にする） - ダブルクリックしてクリップエディタを開く"

#~ msgid "Freeze"
#~ msgstr "フリーズ"

#~ msgid "Lock"
#~ msgstr "ロック"

#~ msgid "Show Automation Lanes"
#~ msgstr "オートメーションレーンを表示"

#~ msgid ""
#~ "Track - Change track parameters like Solo/Mute... - Click the icon on the "
#~ "bottom right to bring up the automation lanes - Double click to show "
#~ "corresponding channel in Mixer (if applicable)"
#~ msgstr ""
#~ "トラック - ソロ/ミュートのようなトラックパラメータを変更します。- Click "
#~ "the icon on the bottom right to bring up the automation lanes - Double "
#~ "click to show corresponding channel in Mixer (if applicable)"

#~ msgid "Fader - Click and drag to change value"
#~ msgstr "フェーダー - クリック＆ドラッグで値を変更"

#~ msgid ""
#~ "Finally, select the MIDI devices you wish to auto-connect when Zrythm "
#~ "starts (You can skip this step and set them up later)"
#~ msgstr ""
#~ "最後に、Zrythmの起動時に自動接続したいMIDIデバイスを選択します（このステッ"
#~ "プを飛ばして後でセットアップすることができます）"

#~ msgid "MIDI Devices"
#~ msgstr "MIDIデバイス"

#~ msgid "When instantiating a plugin always show its UI"
#~ msgstr "プラグインをインスタンス化するときに常にそのUIを表示する"

#~ msgid "An highly automated, intuitive, Digital Audio Workstation (DAW)"
#~ msgstr ""
#~ "高度に自動化された直感的なデジタルオーディオワークステーション（DAW）"

#~ msgid "Add _Instrument Track"
#~ msgstr "楽器トラックを追加 (_I)"

#, c-format
#~ msgid "_Delete %d Tracks"
#~ msgstr "%dトラックを削除する(_D)"

#, c-format
#~ msgid "_Duplicate %d Tracks"
#~ msgstr "%dトラックを複製(_D)"

#~ msgid "Output"
#~ msgstr "出力先"

#~ msgid "Stereo in"
#~ msgstr "ステレオ入力"

#~ msgid "Stereo out"
#~ msgstr "ステレオ出力"

#~ msgid "Choose a method to donate"
#~ msgstr "使用する支払い方法を選択する"

#~ msgid "BPM - Click and drag up/down to set"
#~ msgstr "BPM  - クリックして上下にドラッグして設定"

#~ msgid "Time Signature - Click and drag up/down to change"
#~ msgstr "拍子記号 - クリックして上下にドラッグして変更します"

#~ msgid "Use grid"
#~ msgstr "グリッドを使用"

#~ msgid "Rack"
#~ msgstr "ラック"

#~ msgid "Snaps to grid and keeps offset"
#~ msgstr "グリッドにスナップしてオフセットを維持"

#~ msgid "Playhead Position - Click and drag up/down to change"
#~ msgstr "再生ヘッドの位置 - クリックして上下にドラッグして変更します"

#~ msgid "_File"
#~ msgstr "ファイル(_F)"

#~ msgid "_Help"
#~ msgstr "ヘルプ(_H)"

#~ msgid "_View"
#~ msgstr "表示(_V)"

#~ msgid "Bottom Panel"
#~ msgstr "下パネル"

#~ msgid "Chat"
#~ msgstr "チャット"

#~ msgid "Forums"
#~ msgstr "フォーラム"

#~ msgid "_New"
#~ msgstr "新規プロジェクト(_N)"

#~ msgid "_Preferences"
#~ msgstr "設定(_P)"

#~ msgid "_Quit"
#~ msgstr "終了(_Q)"

#~ msgid "Tracks (%d)"
#~ msgstr "トラック(%d)"

#~ msgid "-2"
#~ msgstr "-2"<|MERGE_RESOLUTION|>--- conflicted
+++ resolved
@@ -10,13 +10,8 @@
 msgstr ""
 "Project-Id-Version: zrythm 0.2.003\n"
 "Report-Msgid-Bugs-To: https://redmine.zrythm.org/projects/zrythm/issues/new\n"
-<<<<<<< HEAD
 "POT-Creation-Date: 2021-02-14 08:34+0000\n"
-"PO-Revision-Date: 2021-01-03 23:56+0000\n"
-=======
-"POT-Creation-Date: 2021-02-14 03:59+0000\n"
 "PO-Revision-Date: 2021-02-15 05:50+0000\n"
->>>>>>> 2b99e24b
 "Last-Translator: Alexandros Theodotou <alex@zrythm.org>\n"
 "Language-Team: Japanese <https://hosted.weblate.org/projects/zrythm/zrythm/"
 "ja/>\n"
@@ -443,7 +438,7 @@
 #: src/main.c:309
 #, c-format
 msgid "libguile is required for this option\n"
-msgstr ""
+msgstr "このオプションには libguile が必要です。\n"
 
 #: src/main.c:329
 #, fuzzy
@@ -496,7 +491,6 @@
 
 #: src/main.c:400
 #, c-format
-<<<<<<< HEAD
 msgid ""
 "Examples:\n"
 "  --zpj-to-yaml a.zpj > b.yaml        Convert a a.zpj to YAML and save to b."
@@ -506,10 +500,6 @@
 "\n"
 "Please report issues to %s\n"
 msgstr ""
-=======
-msgid "libguile is required for this option\n"
-msgstr "このオプションには libguile が必要です。\n"
->>>>>>> 2b99e24b
 
 #: src/main.c:442
 #, fuzzy, c-format
