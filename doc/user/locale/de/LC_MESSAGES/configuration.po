# SOME DESCRIPTIVE TITLE.
# Copyright (C) 2019, Alexandros Theodotou
# This file is distributed under the same license as the Zrythm package.
# FIRST AUTHOR <EMAIL@ADDRESS>, 2019.
#
msgid ""
msgstr ""
"Project-Id-Version: Zrythm 0.4\n"
"Report-Msgid-Bugs-To: \n"
<<<<<<< HEAD
"POT-Creation-Date: 2019-12-17 23:53+0000\n"
"PO-Revision-Date: 2019-09-24 07:14+0000\n"
=======
"POT-Creation-Date: 2019-12-16 08:11+0000\n"
"PO-Revision-Date: 2019-12-19 16:46+0000\n"
>>>>>>> 0ef827f9
"Last-Translator: ssantos <ssantos@web.de>\n"
"Language-Team: German <https://hosted.weblate.org/projects/zrythm/"
"manualconfiguration/de/>\n"
"Language: de\n"
"MIME-Version: 1.0\n"
"Content-Type: text/plain; charset=utf-8\n"
"Content-Transfer-Encoding: 8bit\n"
"Plural-Forms: nplurals=2; plural=n != 1;\n"
"X-Generator: Weblate 3.10-dev\n"
"Generated-By: Babel 2.7.0\n"

#: ../../configuration/additional-settings.rst:6
msgid "Additional Settings"
msgstr "Zusätzliche Einstellungen"

#: ../../configuration/additional-settings.rst:8
msgid ""
"Zrythm stores all of its configuration using the GSettings mechanism, "
"which comes with the ``gsettings`` command for changing settings from the"
" command line, or the optional GUI tool ``dconf-editor``."
msgstr ""
"Zrythm benutzt zum Speichern aller seiner Konfigurationen den GSettings-"
"Mechanismus, der mit dem Befehl ``gsettings`` kommt, um Einstellungen von"
" der Kommandozeile aus oder mit dem alternativen Werkzeug ``dconf-"
"editor`` zu ändern."

#: ../../configuration/additional-settings.rst:14
msgid ""
"Normally, you shouldn't need to access any of these settings as most of "
"them are found inside Zrythm's UI, and it is not recommended to edit them"
" as Zrythm validates some settings before it saves them, but in some "
"cases you may want to change them manually for some reason."
msgstr ""
"Normalerweise solltest du auf keine dieser Einstellungen zugreifen "
"müssen, da die meisten von ihnen in Zrythms UI zu finden sind, und es "
"nicht empfohlen wird, sie zu bearbeiten, da Zrythm manche dieser "
"Einstellungen auswertet bevor es sie speichert. Aber in manchen Fällen "
"möchtest du sie vielleicht aus irgendeinem Grund manuell ändern."

#: ../../configuration/additional-settings.rst:23
msgid "Using gsettings"
msgstr "Verwendung von gsettings"

#: ../../configuration/additional-settings.rst:25
msgid ""
"To see what settings are available and for info on how to use "
"``gsettings`` see ``man gsettings``."
msgstr ""
"Um zu sehen, welche Einstellungen verfügbar sind und für Info darüber, "
"wie ``gsettings`` benutzt wird, siehe ``man gsettings``."

#: ../../configuration/additional-settings.rst:28
msgid ""
"As an example, to change the audio backend you would do ``gsettings set "
"org.zrythm.Zrythm.preferences audio-backend \"jack\"``"
msgstr ""
"Als Beispiel dafür, wie das Audio-Backend gewechselt wird, könntest du "
"``gsettings set org.zrythm.preferences audio-backend \"jack\"`` ausführen"

#: ../../configuration/additional-settings.rst:31
msgid "You can use the range option to get a list of the available values:"
msgstr ""
"Du kannst die Option Range nutzen, um eine Liste der verfügbaren Werte zu"
" erhalten:"

#: ../../configuration/additional-settings.rst:39
msgid "Using dconf-editor"
msgstr "Verwendung des dconf-Editors"

#: ../../configuration/additional-settings.rst:41
msgid ""
"Install and run dconf-editor, and navigate to ``org.zrythm.Zrythm``. All "
"the settings can be found there."
msgstr ""
"Installiere und starte den dconf-editor und navigiere "
"``org.zrythm.Zrythm.Zrythm``. Dort findest Du alle Einstellungen."

#: ../../configuration/device-setup/intro.rst:6
msgid "Device Setup"
msgstr "Gerätekonfiguration"

#: ../../configuration/device-setup/intro.rst:9
msgid "Connecting MIDI and Audio Devices"
msgstr "MIDI- und Audiogeräte verbinden"

#: ../../configuration/device-setup/intro.rst:11
#, fuzzy
msgid ""
"On Linux-based platforms, Zrythm works with both ALSA and JACK as "
"available backends. Depending on the selected backend, the configuration "
"differs."
msgstr ""
"Auf Linuxmaschinen läuft Zrythm sowohl mit ALSA als auch mit JACK als "
"verfügbare Backends. Abhängig von dem ausgewählten Backend unterscheidet "
"sich die Konfiguration."

#: ../../configuration/device-setup/intro.rst:15
msgid ""
"Zrythm will auto-scan and allow you to connect to input devices for "
"recording through the Track Inspector, as below, and in most cases you "
"don't need to use any external tools or auto-connect mechanism."
msgstr ""
"Zrythm scannt automatisch und ermöglicht es, sich mit den Eingabegeräten "
"für die Aufnahme über den Track Inspector zu verbinden, wie unten "
"beschrieben und in den meisten Fällen müssen keine externen Tools oder "
"automatische Verbindungsmechanismen verwendet werden."

#: ../../configuration/device-setup/intro.rst:24
msgid "Auto-Connecting Devices"
msgstr "Geräte automatisch verbinden"

#: ../../configuration/device-setup/intro.rst:26
msgid ""
"For other types of devices that are not linked to specific tracks, such "
"as devices that send global MIDI messages and devices that control the "
"transport, Zrythm has an option to select these devices to auto-connect "
"to on launch."
msgstr ""
"Für andere Arten von Geräten, die nicht mit bestimmten Spuren verknüpft "
"sind, wie z. B. Geräte, die globale MIDI-Befehle senden und Geräte, die "
"den Transport steuern, hat Zrythm die Möglichkeit, die Geräte "
"auszuwählen, mit denen beim Start eine automatische Verbindung "
"hergestellt werden soll."

#: ../../configuration/device-setup/intro.rst:32
msgid "This is a TODO feature"
msgstr "Dies ist eine TODO-Funktion"

#: ../../configuration/device-setup/intro.rst:35
msgid "JACK"
msgstr "JACK"

#: ../../configuration/device-setup/intro.rst:37
msgid ""
"When using the JACK audio and MIDI backend, Zrythm exposes ports to JACK,"
" so devices can be attached there using a tool like Catia. Note that for "
"MIDI, devices might need to be bridged to JACK using ``a2jmidid``."
msgstr ""
"Bei der Verwendung des JACK-Audio- und MIDI-Backends stellt Zrythm Ports "
"für JACK bereit, sodass Geräte dort mit einem Werkzeug wie Catia "
"angeschlossen werden können. Beachten Sie, dass für MIDI Geräte "
"möglicherweise mit ``a2jmididid`` nach JACK überbrückt werden müssen."

#: ../../configuration/device-setup/intro.rst:43
msgid "An example configuration looks like this (in Catia inside Cadence)"
msgstr "Eine Beispielkonfiguration sieht so aus (in Catia in Cadence)"

#: ../../configuration/device-setup/intro.rst:49
msgid "ALSA"
msgstr "ALSA"

#: ../../configuration/device-setup/intro.rst:51
msgid "A tool like Catia can be used to connect MIDI devices to Zrythm."
msgstr ""
"Ein Programm wie Catia kann benutzt werden, um MIDI-Geräte mit Zrythm zu "
"verbinden."

#: ../../configuration/first-run-wizard.rst:6
msgid "First Run Wizard"
msgstr "Erststart-Wizard"

#: ../../configuration/first-run-wizard.rst:8
msgid ""
"When you first run Zrythm, it will display a wizard that lets you "
"configure the basic settings that Zrythm will use. These include MIDI "
"devices, the default Zrythm path, interface language and audio/MIDI "
"backends."
msgstr ""
"Wenn du Zrythm zum ersten Mal startest, wird es einen Wizard anzeigen, "
"der dich die Grundeinstellungen vornehmen lässt, die Zrythm benutzen "
"wird. Diese beinhalten Geräte, den Standard-Zrythm-Pfad, "
"Oberflächensprache und Audio-/MIDI-Backends."

#: ../../configuration/first-run-wizard.rst:14
msgid "Language Selection"
msgstr "Sprachauswahl"

#: ../../configuration/first-run-wizard.rst:19
msgid ""
"Zrythm lets you choose the language of the interface. The interface is "
"already translated in multiple languages, so choose the language you are "
"most comfortable in."
msgstr ""
"Zrythm lässt dich die Sprache der Oberfläche auswählen. Die Oberfläche "
"ist bereits in mehrere Sprachen übersetzt, also wähle die Sprache, mit "
"der du dich am wohlsten fühlst."

#: ../../configuration/first-run-wizard.rst:23
msgid "You must have a locale for the language you want to use enabled."
msgstr ""
"Du musst eine Locale für die Sprache, die du benutzen willst aktiviert "
"haben."

#: ../../configuration/first-run-wizard.rst:25
#, fuzzy
msgid ""
"This is usually not a problem since you are probably already using the "
"correct locale for your language. In case a locale cannot be found, you "
"will see a message telling you the steps to enable it."
msgstr ""
"Das ist normalerweise kein Problem, da du wahrscheinlich schon das "
"korrekte Gebietsschema für deine Sprache verwendest. In dem Fall, dass "
"kein Gebietsschema gefunden werden kann, siehst du diese Nachricht, die "
"dir die Schritte nennt, um sie zu aktivieren."

#: ../../configuration/first-run-wizard.rst:31
msgid "Path"
msgstr "Pfad"

#: ../../configuration/first-run-wizard.rst:36
msgid ""
"This is the path where Zrythm will save projects, temporary files, "
"exported audio, etc. The default is \"zrythm\" in the user's directory."
msgstr ""
"Das ist der Pfad, wo Zrythm Projekte, temporäre Dateien, exportiertes "
"Audio, etc. speichern wird. Die Voreinstellung ist \"zrythm\" im "
"persönlichen Ordner des Benutzers."

#: ../../configuration/first-run-wizard.rst:41
msgid "Audio/MIDI Backends"
msgstr "Audio-/MIDI-Backends"

#: ../../configuration/first-run-wizard.rst:46
msgid ""
"Zrythm supports multiple audio and MIDI backend engines. JACK is the "
"recommended one for both, but it takes some time to set up if this is "
"your first time using it. If you don't want to use JACK for some reason "
"you can select other backends such as ALSA."
msgstr ""
"Zrythm unterstützt verschiedene Audio- und MIDI-Backend-Engines. JACK ist"
" die empfohlene für beides, aber es braucht etwas Zeit, es aufzusetzen "
"wenn du es zum ersten Mal benutzt. Falls du JACK aus irgendeinem Grund "
"nicht benutzen möchtest kannst du andere Backends wie ALSA auswählen."

#: ../../configuration/first-run-wizard.rst:52
msgid ""
"Click :zbutton:`Test` to try connecting to the backend to see if it is "
"functional."
msgstr ""
"Klick :zbutton:`Test`, um zu versuchen dich mit dem Backend zu verbinden "
"und zu sehen, ob es funktioniert."

#: ../../configuration/first-run-wizard.rst:55
msgid ""
"JACK MIDI requires a JACK server to be running, which means you probably "
"want to use it with the JACK audio backend."
msgstr ""
"JACK-MIDI benötigt einen JACK-Server um zu laufen, was heißt, dass du es "
"vermutlich mit dem JACK-Audiobackend benutzen möchtest."

#: ../../configuration/first-run-wizard.rst:59
msgid "Only JACK works at the moment."
msgstr ""

#: ../../configuration/first-run-wizard.rst:62
msgid "MIDI Devices"
msgstr "MIDI-Geräte"

#: ../../configuration/first-run-wizard.rst:67
msgid ""
"These are the discovered devices that will be auto-connected and ready to"
" use every time you run Zrythm. Click \"Rescan\" to scan for devices "
"again."
msgstr ""
"Das sind die gefundenen Geräte, die jedes Mal wenn du Zrythm startest "
"automatisch verbunden und zum benutzen bereit sein werden. Klick „Erneut "
"suchen“, um nochmal nach Geräten zu suchen."

#: ../../configuration/first-run-wizard.rst:71
msgid ""
"All of the settings mentioned here are also available in the preferences "
"(Ctr+Shift+P or File->Preferences), so don't worry if you selected the "
"wrong settings."
msgstr ""
"Jede der hier genannten Einstellungen ist auch in den Präferenzen "
"verfügbar (Strg+Umschalt+P oder Datei->Präferenzen), also mach dir keine "
"Sorgen wenn du die falschen Einstellungen gewählt hast."

#: ../../configuration/intro.rst:6
msgid "Configuration"
msgstr "Konfiguration"

#: ../../configuration/preferences/intro.rst:6
msgid "Preferences"
msgstr "Einstellungen"

#: ../../configuration/preferences/intro.rst:8
msgid ""
"Zrythm has a Preferences dialog containing all of the global settings "
"that can be accessed by clicking the gear icon or by ``Ctrl+Shift+P``."
msgstr ""
"Zrythm hat einen Präferenzendialog, der alle globalen Einstelllungen "
"enthält, und auf den durch Klicken auf das Zahnradzeichen oder durch "
"``Strg+Umstell+P`` zugegriffen werden kann."

#: ../../configuration/preferences/intro.rst:15
#, fuzzy
msgid ""
"The Preferences dialog is split into the following sections, which are "
"explained below:"
msgstr ""
"Der Präferenzendialog ist aufgeteilt in die folgenden Abschnitte, die im "
"nächsten Kapitel erklärt werden:"

#: ../../configuration/preferences/intro.rst:18
#: ../../configuration/preferences/intro.rst:25
msgid "General"
msgstr ""

#: ../../configuration/preferences/intro.rst:19
msgid "Audio"
msgstr ""

#: ../../configuration/preferences/intro.rst:20
#: ../../configuration/preferences/intro.rst:74
msgid "GUI"
msgstr "Oberfläche"

#: ../../configuration/preferences/intro.rst:21
#: ../../configuration/preferences/intro.rst:65
msgid "Plugins"
msgstr ""

#: ../../configuration/preferences/intro.rst:22
#: ../../configuration/preferences/intro.rst:80
msgid "Projects"
msgstr "Projekte"

#: ../../configuration/preferences/intro.rst:28
#, fuzzy
msgid "Audio Backend"
msgstr "Audio-/MIDI-Backends"

#: ../../configuration/preferences/intro.rst:28
msgid "The backend to use for the audio engine."
msgstr ""

#: ../../configuration/preferences/intro.rst:31
#, fuzzy
msgid "MIDI Backend"
msgstr "Backend"

#: ../../configuration/preferences/intro.rst:31
msgid "The MIDI backend to use for the audio engine."
msgstr ""

#: ../../configuration/preferences/intro.rst:34
msgid "MIDI Controllers"
msgstr ""

#: ../../configuration/preferences/intro.rst:34
msgid "MIDI devices to auto-connect to when Zrythm starts."
msgstr ""

#: ../../configuration/preferences/intro.rst:49
msgid "Pan Algorithm"
msgstr ""

#: ../../configuration/preferences/intro.rst:37
msgid ""
"The panning algorithm to use. See the graph below for the different "
"curves as you move the pan from left to right. We recommend leaving it as"
" the default (Sine). See https://www.cs.cmu.edu/~music/icm-"
"online/readings/panlaws/index.html for more information."
msgstr ""

#: ../../configuration/preferences/intro.rst:48
msgid "Pan algorithms (:blue:`sine`, :red:`square root`, :green:`linear`)."
msgstr ""

#: ../../configuration/preferences/intro.rst:58
msgid "Pan Law"
msgstr ""

#: ../../configuration/preferences/intro.rst:52
msgid ""
"This is how much to attennuate the signal when the pan is in the center. "
"Without this, the signal would be louder when pan is in the center and "
"more silent on the sides, which you likely want to avoid. We recommend "
"leaving this to -3dB. See https://en.wikipedia.org/wiki/Pan_law for more "
"details."
msgstr ""

#: ../../configuration/preferences/intro.rst:62
msgid "Zrythm Path"
msgstr ""

#: ../../configuration/preferences/intro.rst:61
msgid ""
"The path to save projects, temporary files, and other non-project "
"specific files."
msgstr ""

#: ../../configuration/preferences/intro.rst:68
msgid "Always open plugin UIs"
msgstr ""

#: ../../configuration/preferences/intro.rst:68
msgid "Always show the plugin UI when instantiating plugins."
msgstr ""

#: ../../configuration/preferences/intro.rst:71
msgid "Keep plugin UIs on top"
msgstr ""

#: ../../configuration/preferences/intro.rst:71
msgid "Whether to always keep plugin UIs above other Zrythm windows or not."
msgstr ""

#: ../../configuration/preferences/intro.rst:77
msgid "Language"
msgstr ""

#: ../../configuration/preferences/intro.rst:77
msgid "The language that the Zrythm interface uses."
msgstr ""

#: ../../configuration/preferences/intro.rst:84
msgid "Autosave Interval"
msgstr ""

#: ../../configuration/preferences/intro.rst:83
msgid ""
"The amount of time to wait before auto-saving a backup of the current "
"project, in minutes. Setting this to 0 will turn it off."
msgstr ""

#: ../../configuration/preferences/intro.rst:86
msgid "Changing some of these settings requires a restart of Zrythm."
msgstr ""

#~ msgid ""
#~ "Zrythm exposes ports to JACK. Devices"
#~ " can be attached there. Note that "
#~ "for MIDI, devices need to be "
#~ "bridged using ``a2jmidid``."
#~ msgstr ""

#~ msgid ""
#~ "Zrythm supports multiple audio and MIDI"
#~ " backend engines. JACK is the "
#~ "recommended one for both, but it "
#~ "takes some time to set up if "
#~ "this is your first time using it."
#~ " If you don't want to use JACK"
#~ " for some reason you can select "
#~ "other backends such as PortAudio."
#~ msgstr ""

#~ msgid ""
#~ "It appears that a kind person has"
#~ " packaged Zrythm at `FreshPorts "
#~ "<https://www.freshports.org/audio/zrythm/>`_."
#~ msgstr ""

#~ msgid ""
#~ "Thanks to falktx, Zrythm is also "
#~ "available in the `KX Studio repos "
#~ "<http://kxstudio.linuxaudio.org/>`_ for Debian users"
#~ msgstr ""

#~ msgid "The usual GNU toolchain procedure applies::"
#~ msgstr ""

#~ msgid ""
#~ "Type ``./configure --help`` for available "
#~ "options. We recommend using ``--enable-"
#~ "qt5 --enable-ffmpeg`` to get the "
#~ "most functionality."
#~ msgstr ""

#~ msgid ""
#~ "Use the installer from the `main "
#~ "website <https://www.zrythm.org>`_. Note that "
#~ "while it may run, it is not "
#~ "fully functional yet on Windows."
#~ msgstr ""
#~ "Nutz den Installer von der "
#~ "`Hauptwebseite <https://www.zrythm.org>`_. Beachte, "
#~ "dass während es zwar laufen mag, "
#~ "es auf Windows noch nicht voll "
#~ "funktional ist."

#~ msgid ""
#~ "Report any bugs at the `Issue "
#~ "Tracker <https://git.zrythm.org/zrythm/zrythm>`_."
#~ msgstr ""
#~ "Melde alle Fehler im `Issue Tracker "
#~ "<https://git.zrythm.org/zrythm/zrythm>`_."

#~ msgid "FreeBSD"
#~ msgstr "FreeBSD"

#~ msgid ""
#~ "Thanks to Yuri, Zrythm is packaged "
#~ "for FreeBSD and the package can be"
#~ " found at `FreshPorts "
#~ "<https://www.freshports.org/audio/zrythm/>`_."
#~ msgstr ""
#~ "Dank Yuri ist Zrythm auf FreeBSD "
#~ "portiert und das Paket kann auf "
#~ "`FreshPorts <https://www.freshports.org/audio/zrythm/>`_ "
#~ "gefunden werden."

#~ msgid "GNU/Linux"
#~ msgstr "GNU/Linux"

#~ msgid "Official Builds"
#~ msgstr "Offizielle Builds"

#~ msgid ""
#~ "You can install the latest version "
#~ "of Zrythm for your distro `here "
#~ "<https://software.opensuse.org//download.html?project=home%3Aalextee&package=zrythm>`_"
#~ msgstr ""
#~ "Du kannst die neuste Version von "
#~ "Zrythm für deine Distro `hier "
#~ "<https://software.opensuse.org//download.html?project=home%3Aalextee&package=zrythm>`_"
#~ " installieren"

#~ msgid "You will be presented with the following"
#~ msgstr ""

#~ msgid "This is the recommended way to install the latest version."
#~ msgstr "Das ist der empfohlene Weg, die neuste Version zu installieren."

#~ msgid "Flatpak"
#~ msgstr "Flatpak"

#~ msgid "Flatpak builds are coming soon."
#~ msgstr "Flatpak-Builds kommen bald."

#~ msgid "AppImage"
#~ msgstr "AppImage"

#~ msgid "AppImage builds are coming soon."
#~ msgstr "AppImage-Builds kommen bald."

#~ msgid "KX Studios"
#~ msgstr "KXStudio"

#~ msgid ""
#~ "Thanks to falktx, Zrythm will also "
#~ "be available in the `KX Studio "
#~ "repos <http://kxstudio.linuxaudio.org/>`_ for Debian"
#~ " users"
#~ msgstr ""
#~ "Dank FalkTX wird Zrythm auch in "
#~ "den `KXStudio-Repos "
#~ "<http://kxstudio.linuxaudio.org/>`_ für Nutzer von"
#~ " Debian verfügbar sein"

#~ msgid "AUR"
#~ msgstr "AUR"

#~ msgid ""
#~ "For Arch GNU/Linux users, Zrythm is "
#~ "also available in the AUR under "
#~ "`zrythm <https://aur.archlinux.org/packages/zrythm/>`_ and"
#~ " `zrythm-git <https://aur.archlinux.org/packages"
#~ "/zrythm-git/>`_"
#~ msgstr ""
#~ "Für Nutzer von Arch GNU/Linux ist "
#~ "Zrythm auch in der AUR verfügbar "
#~ "unter `zrythm "
#~ "<https://aur.archlinux.org/packages/zrythm/>`_ und "
#~ "`zrythm-git <https://aur.archlinux.org/packages/zrythm-"
#~ "git/>`_"

#~ msgid "Manual Installation"
#~ msgstr "Manuelle Installation"

#~ msgid ""
#~ "Zrythm uses the Meson build system, "
#~ "so the procedure to build and "
#~ "install is as follows:"
#~ msgstr ""
#~ "Zrythm nutzt das Meson-Erstellungssystem, "
#~ "also ist die Prozedur zum erstellen "
#~ "und installieren wie folgt:"

#~ msgid "TODO add options"
#~ msgstr "ZU ERLEDIGEN Optionen hinzufügen"

#~ msgid "Installation"
#~ msgstr "Installation"

#~ msgid "MacOS"
#~ msgstr "MacOS"

#~ msgid ""
#~ "Use the installer from the `main "
#~ "website <https://www.zrythm.org>`_. Note that "
#~ "while it may run, it is not "
#~ "yet fully functional on MacOS."
#~ msgstr ""
#~ "Nutz den Installer von der "
#~ "`Hauptwebseite <https://www.zrythm.org>`_. Beachte, "
#~ "dass während es zwar laufen mag, "
#~ "es auf MacOS noch nicht voll "
#~ "funktional ist."

#~ msgid ""
#~ "If you find any bugs please "
#~ "`report them <https://git.zrythm.org/zrythm/zrythm>`_."
#~ msgstr ""
#~ "Falls du irgendwelche Fehler findest, "
#~ "`melde sie <https://git.zrythm.org/zrythm/zrythm>`_ "
#~ "bitte."

#~ msgid "Windows"
#~ msgstr "Windows"

#~ msgid "http://www.upgradefromwindows.com"
#~ msgstr ""

#~ msgid "System Requirements"
#~ msgstr "Systemvoraussetzungen"

#~ msgid "Minimum Requirements"
#~ msgstr "Minimale Voraussetzungen"

#~ msgid ""
#~ "We don't know yet. The oldest "
#~ "machine tested on was T400 and it"
#~ " was a bit laggy. If you have"
#~ " any experiences with older machines "
#~ "please let us know."
#~ msgstr ""
#~ "Wissen wir noch nicht. Die älteste "
#~ "der getesteten Maschinen war ein T400"
#~ " und es war ein bisschen ruckelig."
#~ " Falls du irgendwelche Erfahrungen mit "
#~ "älteren Maschinen hast, lass es uns "
#~ "bitte wissen."

#~ msgid "Recommended Requirements"
#~ msgstr "Empfohlene Voraussetzung"

#~ msgid "We recommend running a fairly modern machine."
#~ msgstr ""

#~ msgid "Audio Interface"
#~ msgstr "Audiointerface"

#~ msgid ""
#~ "An Audio Interface is recommended as "
#~ "it offers low latency and better "
#~ "quality (especially if recording audio)."
#~ msgstr ""
#~ "Es wird ein Audiointerface empfohlen, da"
#~ " es eine niedrige Latenz und eine "
#~ "bessere Qualität bietet (insbesondere bei "
#~ "der Aufnahme von Audio)."

#~ msgid ""
#~ "JACK needs to be set up and "
#~ "configured before running Zrythm. We "
#~ "recommend using `Cadence "
#~ "<http://kxstudio.linuxaudio.org/Applications%3ACadence>`_, as"
#~ " it makes the process very easy."
#~ msgstr ""
#~ "JACK muss vor dem ausführen von "
#~ "Zrythm eingerichtet und konfiguriert werden."
#~ " Wir empfehlen `Cadence "
#~ "<http://kxstudio.linuxaudio.org/Applications%3ACadence>`_, da"
#~ " es den Prozess sehr einfach macht."

#~ msgid "Open Cadence"
#~ msgstr "Öffne Cadence"

#~ msgid "Click Configure and select your Audio Interface"
#~ msgstr "Klick Konfigurieren und wähle dein Audiointerface"

#~ msgid ""
#~ "Zrythm has an option to select "
#~ "devices to auto-connect on launch. "
#~ "TODO explain it."
#~ msgstr ""
#~ "Zrythm hat eine Option, Geräte beim "
#~ "Start automatisch zu verbinden. ZU "
#~ "ERLEDIGEN erklären."

#~ msgid "Audio Tab"
#~ msgstr "Registerkarte Audio"

#~ msgid "Overview"
#~ msgstr "Übersicht"

#~ msgid "Audio"
<<<<<<< HEAD
#~ msgstr "Audio"

#~ msgid ""
#~ "The panning algorithm to use. We "
#~ "recommend leaving it as the default "
#~ "(Sine). See https://www.cs.cmu.edu/~music/icm-"
#~ "online/readings/panlaws/index.html for more "
#~ "information."
#~ msgstr ""

#~ msgid "Blue: sine, red: square root, green: linear"
#~ msgstr ""

#~ msgid "Pan algorithms ( :blue:`sine`, red: square root, green: linear)."
#~ msgstr ""

#~ msgid "See https://en.wikipedia.org/wiki/Pan_law."
#~ msgstr ""
=======
#~ msgstr "Audio"
>>>>>>> 0ef827f9
<|MERGE_RESOLUTION|>--- conflicted
+++ resolved
@@ -7,22 +7,16 @@
 msgstr ""
 "Project-Id-Version: Zrythm 0.4\n"
 "Report-Msgid-Bugs-To: \n"
-<<<<<<< HEAD
-"POT-Creation-Date: 2019-12-17 23:53+0000\n"
-"PO-Revision-Date: 2019-09-24 07:14+0000\n"
-=======
-"POT-Creation-Date: 2019-12-16 08:11+0000\n"
+"POT-Creation-Date: 2019-12-19 17:07+0000\n"
 "PO-Revision-Date: 2019-12-19 16:46+0000\n"
->>>>>>> 0ef827f9
 "Last-Translator: ssantos <ssantos@web.de>\n"
-"Language-Team: German <https://hosted.weblate.org/projects/zrythm/"
-"manualconfiguration/de/>\n"
 "Language: de\n"
+"Language-Team: German "
+"<https://hosted.weblate.org/projects/zrythm/manualconfiguration/de/>\n"
+"Plural-Forms: nplurals=2; plural=n != 1\n"
 "MIME-Version: 1.0\n"
 "Content-Type: text/plain; charset=utf-8\n"
 "Content-Transfer-Encoding: 8bit\n"
-"Plural-Forms: nplurals=2; plural=n != 1;\n"
-"X-Generator: Weblate 3.10-dev\n"
 "Generated-By: Babel 2.7.0\n"
 
 #: ../../configuration/additional-settings.rst:6
@@ -328,17 +322,17 @@
 msgstr ""
 
 #: ../../configuration/preferences/intro.rst:20
-#: ../../configuration/preferences/intro.rst:74
+#: ../../configuration/preferences/intro.rst:68
 msgid "GUI"
 msgstr "Oberfläche"
 
 #: ../../configuration/preferences/intro.rst:21
-#: ../../configuration/preferences/intro.rst:65
+#: ../../configuration/preferences/intro.rst:59
 msgid "Plugins"
 msgstr ""
 
 #: ../../configuration/preferences/intro.rst:22
-#: ../../configuration/preferences/intro.rst:80
+#: ../../configuration/preferences/intro.rst:74
 msgid "Projects"
 msgstr "Projekte"
 
@@ -384,64 +378,59 @@
 msgid "Pan algorithms (:blue:`sine`, :red:`square root`, :green:`linear`)."
 msgstr ""
 
-#: ../../configuration/preferences/intro.rst:58
+#: ../../configuration/preferences/intro.rst:52
 msgid "Pan Law"
 msgstr ""
 
 #: ../../configuration/preferences/intro.rst:52
-msgid ""
-"This is how much to attennuate the signal when the pan is in the center. "
-"Without this, the signal would be louder when pan is in the center and "
-"more silent on the sides, which you likely want to avoid. We recommend "
-"leaving this to -3dB. See https://en.wikipedia.org/wiki/Pan_law for more "
-"details."
-msgstr ""
-
-#: ../../configuration/preferences/intro.rst:62
+msgid "This is not used at the moment."
+msgstr ""
+
+#: ../../configuration/preferences/intro.rst:56
 msgid "Zrythm Path"
 msgstr ""
 
-#: ../../configuration/preferences/intro.rst:61
+#: ../../configuration/preferences/intro.rst:55
 msgid ""
 "The path to save projects, temporary files, and other non-project "
 "specific files."
 msgstr ""
 
-#: ../../configuration/preferences/intro.rst:68
+#: ../../configuration/preferences/intro.rst:62
 msgid "Always open plugin UIs"
 msgstr ""
 
-#: ../../configuration/preferences/intro.rst:68
+#: ../../configuration/preferences/intro.rst:62
 msgid "Always show the plugin UI when instantiating plugins."
 msgstr ""
 
+#: ../../configuration/preferences/intro.rst:65
+msgid "Keep plugin UIs on top"
+msgstr ""
+
+#: ../../configuration/preferences/intro.rst:65
+msgid "Whether to always keep plugin UIs above other Zrythm windows or not."
+msgstr ""
+
 #: ../../configuration/preferences/intro.rst:71
-msgid "Keep plugin UIs on top"
+msgid "Language"
 msgstr ""
 
 #: ../../configuration/preferences/intro.rst:71
-msgid "Whether to always keep plugin UIs above other Zrythm windows or not."
+msgid "The language that the Zrythm interface uses."
+msgstr ""
+
+#: ../../configuration/preferences/intro.rst:78
+msgid "Autosave Interval"
 msgstr ""
 
 #: ../../configuration/preferences/intro.rst:77
-msgid "Language"
-msgstr ""
-
-#: ../../configuration/preferences/intro.rst:77
-msgid "The language that the Zrythm interface uses."
-msgstr ""
-
-#: ../../configuration/preferences/intro.rst:84
-msgid "Autosave Interval"
-msgstr ""
-
-#: ../../configuration/preferences/intro.rst:83
 msgid ""
 "The amount of time to wait before auto-saving a backup of the current "
 "project, in minutes. Setting this to 0 will turn it off."
 msgstr ""
 
-#: ../../configuration/preferences/intro.rst:86
+#: ../../configuration/preferences/intro.rst:80
 msgid "Changing some of these settings requires a restart of Zrythm."
 msgstr ""
 
@@ -704,7 +693,6 @@
 #~ msgstr "Übersicht"
 
 #~ msgid "Audio"
-<<<<<<< HEAD
 #~ msgstr "Audio"
 
 #~ msgid ""
@@ -723,6 +711,15 @@
 
 #~ msgid "See https://en.wikipedia.org/wiki/Pan_law."
 #~ msgstr ""
-=======
-#~ msgstr "Audio"
->>>>>>> 0ef827f9
+
+#~ msgid ""
+#~ "This is how much to attennuate the"
+#~ " signal when the pan is in the"
+#~ " center. Without this, the signal "
+#~ "would be louder when pan is in "
+#~ "the center and more silent on the"
+#~ " sides, which you likely want to "
+#~ "avoid. We recommend leaving this to "
+#~ "-3dB. See https://en.wikipedia.org/wiki/Pan_law for"
+#~ " more details."
+#~ msgstr ""
