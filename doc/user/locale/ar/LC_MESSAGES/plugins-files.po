--- conflicted
+++ resolved
@@ -7,19 +7,12 @@
 msgstr ""
 "Project-Id-Version: Zrythm 1.0.0-alpha.0\n"
 "Report-Msgid-Bugs-To: \n"
-<<<<<<< HEAD
 "POT-Creation-Date: 2020-09-24 22:19+0100\n"
-"PO-Revision-Date: YEAR-MO-DA HO:MI+ZONE\n"
-"Last-Translator: FULL NAME <EMAIL@ADDRESS>\n"
-"Language-Team: LANGUAGE <LL@li.org>\n"
-=======
-"POT-Creation-Date: 2020-09-24 00:47+0100\n"
 "PO-Revision-Date: 2020-09-24 02:45+0000\n"
 "Last-Translator: Alexandros Theodotou <alextee@posteo.net>\n"
 "Language-Team: Arabic <https://hosted.weblate.org/projects/zrythm/"
 "manualplugins-files/ar/>\n"
 "Language: ar\n"
->>>>>>> cfab4338
 "MIME-Version: 1.0\n"
 "Content-Type: text/plain; charset=utf-8\n"
 "Content-Transfer-Encoding: 8bit\n"
@@ -562,7 +555,6 @@
 msgid "SFZ/SF2 Scan"
 msgstr ""
 
-<<<<<<< HEAD
 #: ../../plugins-files/plugins/scanning.rst:89
 msgid ""
 ":term:`SFZ` and :term:`SF2` instruments will be scanned in all  "
@@ -720,10 +712,8 @@
 #~ "scanned in all directories and "
 #~ "subdirectories specified in :ref:`vst-paths`."
 #~ msgstr ""
-=======
-#: ../../plugins-files/plugins/scanning.rst:88
-msgid ""
-"SFZ and SF2 instruments will be scanned in all directories and "
-"subdirectories specified in :ref:`vst-paths`."
-msgstr ""
->>>>>>> cfab4338
+
+#~ msgid ""
+#~ "SFZ and SF2 instruments will be scanned in all directories and "
+#~ "subdirectories specified in :ref:`vst-paths`."
+#~ msgstr ""